# Переклад на українську мову для Calibre-web.
# Copyright (C) 2018 ABIS Team
# This file is distributed under the same license as the Calibre-web project
# ABIS Team <biblio.if.abis@gmail.com>, 2018.
msgid ""
msgstr ""
"Project-Id-Version:  Calibre-web\n"
"Report-Msgid-Bugs-To: https://github.com/janeczku/calibre-web\n"
<<<<<<< HEAD
"POT-Creation-Date: 2019-03-24 08:25+0100\n"
=======
"POT-Creation-Date: 2019-03-24 08:17+0100\n"
>>>>>>> e754ce31
"PO-Revision-Date: 2017-04-30 00:47+0300\n"
"Last-Translator: ABIS Team <biblio.if.abis@gmail.com>\n"
"Language: uk\n"
"Language-Team: \n"
"Plural-Forms: nplurals=3; plural=(n%10==1 && n%100!=11 ? 0 : n%10>=2 && n%10<=4 && (n%100<10 || n%100>=20) ? 1 : 2)\n"
"MIME-Version: 1.0\n"
"Content-Type: text/plain; charset=utf-8\n"
"Content-Transfer-Encoding: 8bit\n"
"Generated-By: Babel 2.5.1\n"

#: cps/about.py:76
msgid "Statistics"
msgstr "Статистика"

#: cps/admin.py:97
msgid "Server restarted, please reload page"
msgstr "Сервер перезавантажено, будь-ласка, перезавантажте сторінку"

#: cps/admin.py:100
msgid "Performing shutdown of server, please close window"
msgstr "Виконується зупинка серверу, будь-ласка, закрийте вікно"

#: cps/admin.py:120 cps/updater.py:498
msgid "Unknown"
msgstr "Невідомий"

#: cps/admin.py:139
msgid "Admin page"
msgstr "Сторінка адміністратора"

#: cps/admin.py:206 cps/admin.py:484
msgid "Calibre-Web configuration updated"
msgstr ""

#: cps/admin.py:220 cps/templates/admin.html:100
msgid "UI Configuration"
msgstr "Конфігурація інтерфейсу"

#: cps/admin.py:293
msgid "Import of optional Google Drive requirements missing"
msgstr "Імпорт додаткових вимог Google Drive відсутній"

#: cps/admin.py:296
msgid "client_secrets.json is missing or not readable"
msgstr "Неможливо зчитати client_secrets.json або він відсутній"

#: cps/admin.py:301 cps/admin.py:330
msgid "client_secrets.json is not configured for web application"
msgstr "Неможливо зконфігурувати client_secrets.json для веб-додатку"

#: cps/admin.py:333 cps/admin.py:359 cps/admin.py:371 cps/admin.py:396
#: cps/admin.py:424 cps/admin.py:438 cps/admin.py:461 cps/admin.py:474
#: cps/admin.py:492 cps/admin.py:499 cps/admin.py:514
#: cps/templates/admin.html:99
msgid "Basic Configuration"
msgstr "Настройки сервера"

#: cps/admin.py:356
msgid "Keyfile location is not valid, please enter correct path"
msgstr "Невідомий шлях до Keyfile. Будь-ласка введіть коректний"

#: cps/admin.py:368
msgid "Certfile location is not valid, please enter correct path"
msgstr "Невідомий шлях до Certfile. Будь-ласка введіть коректний"

#: cps/admin.py:393
msgid "Please enter a LDAP provider and a DN"
msgstr ""

#: cps/admin.py:421
msgid "Please enter Github oauth credentials"
msgstr ""

#: cps/admin.py:435
msgid "Please enter Google oauth credentials"
msgstr ""

#: cps/admin.py:458
msgid "Logfile location is not valid, please enter correct path"
msgstr "Невідомий шлях до Logfile. Будь-ласка введіть коректний"

#: cps/admin.py:496
msgid "DB location is not valid, please enter correct path"
msgstr "Невідомий шлях до БД. Будь-ласка введіть коректний"

#: cps/admin.py:556 cps/web.py:1055
msgid "Please fill out all fields!"
msgstr "Будь-ласка, заповніть всі поля!"

#: cps/admin.py:558 cps/admin.py:564 cps/admin.py:580
#: cps/templates/admin.html:33
msgid "Add new user"
msgstr "Додати користувача"

#: cps/admin.py:562 cps/web.py:1261
msgid "E-mail is not from valid domain"
msgstr ""

#: cps/admin.py:570
#, python-format
msgid "User '%(user)s' created"
msgstr "Користувач '%(user)s' додан"

#: cps/admin.py:574
msgid "Found an existing account for this e-mail address or nickname."
msgstr ""

#: cps/admin.py:605
#, python-format
msgid "Test e-mail successfully send to %(kindlemail)s"
msgstr ""

#: cps/admin.py:608
#, python-format
msgid "There was an error sending the Test e-mail: %(res)s"
msgstr ""

#: cps/admin.py:610 cps/web.py:1039
msgid "Please configure your kindle e-mail address first..."
msgstr ""

#: cps/admin.py:612
msgid "E-mail server settings updated"
msgstr ""

#: cps/admin.py:613
msgid "Edit e-mail server settings"
msgstr ""

#: cps/admin.py:638
#, python-format
msgid "User '%(nick)s' deleted"
msgstr "Користувача '%(nick)s' видалено"

#: cps/admin.py:704
#, python-format
msgid "User '%(nick)s' updated"
msgstr "Користувача '%(nick)s' оновлено"

#: cps/admin.py:707
msgid "An unknown error occured."
msgstr "Сталась невідома помилка"

#: cps/admin.py:710
#, python-format
msgid "Edit User %(nick)s"
msgstr "Змінити користувача %(nick)s"

#: cps/admin.py:726
#, python-format
msgid "Password for user %(user)s reset"
msgstr ""

#: cps/admin.py:729 cps/web.py:1080
msgid "An unknown error occurred. Please try again later."
msgstr ""

#: cps/admin.py:748
msgid "Requesting update package"
msgstr "Перевірка оновлень"

#: cps/admin.py:749
msgid "Downloading update package"
msgstr "Завантаження оновлень"

#: cps/admin.py:750
msgid "Unzipping update package"
msgstr "Розпакування оновлення"

#: cps/admin.py:751
msgid "Replacing files"
msgstr ""

#: cps/admin.py:752
msgid "Database connections are closed"
msgstr "З'єднання з базою даних закрите"

#: cps/admin.py:753
msgid "Stopping server"
msgstr ""

#: cps/admin.py:754
msgid "Update finished, please press okay and reload page"
msgstr "Оновлення встановлені, натисніть ok і перезавантажте сторінку"

#: cps/admin.py:755 cps/admin.py:756 cps/admin.py:757 cps/admin.py:758
msgid "Update failed:"
msgstr ""

#: cps/admin.py:755 cps/updater.py:275 cps/updater.py:509 cps/updater.py:511
msgid "HTTP Error"
msgstr ""

#: cps/admin.py:756 cps/updater.py:277 cps/updater.py:513
msgid "Connection error"
msgstr ""

#: cps/admin.py:757 cps/updater.py:279 cps/updater.py:515
msgid "Timeout while establishing connection"
msgstr ""

#: cps/admin.py:758 cps/updater.py:281 cps/updater.py:517
msgid "General error"
msgstr ""

<<<<<<< HEAD
#: cps/converter.py:31 cps/converter.py:48 cps/uploader.py:159
#: cps/uploader.py:160 cps/uploader.py:164 cps/uploader.py:168
msgid "not installed"
msgstr "не встановлено"

#: cps/converter.py:43 cps/converter.py:60
msgid "Excecution permissions missing"
msgstr "Відсутній дозвіл на виконання"

#: cps/converter.py:70
msgid "not configured"
msgstr ""

#: cps/editbooks.py:218 cps/editbooks.py:410
msgid "Error opening eBook. File does not exist or file is not accessible"
msgstr "Сталась помилка при відкриванні eBook. Файл не існує або відсутній доступ до нього"

#: cps/editbooks.py:246
msgid "edit metadata"
msgstr "змінити метадані"

#: cps/editbooks.py:325 cps/editbooks.py:572
#, python-format
msgid "File extension '%(ext)s' is not allowed to be uploaded to this server"
msgstr ""

#: cps/editbooks.py:329 cps/editbooks.py:576
msgid "File to be uploaded must have an extension"
msgstr "Завантажувальний файл повинен мати розширення"

#: cps/editbooks.py:341 cps/editbooks.py:596
#, python-format
msgid "Failed to create path %(path)s (Permission denied)."
msgstr ""

#: cps/editbooks.py:346
#, python-format
msgid "Failed to store file %(file)s."
=======
#: cps/updater.py:270 cps/updater.py:501 cps/updater.py:503 cps/web.py:1188
msgid "HTTP Error"
msgstr ""

#: cps/updater.py:272 cps/updater.py:505 cps/web.py:1189
msgid "Connection error"
msgstr ""

#: cps/updater.py:274 cps/updater.py:507 cps/web.py:1190
msgid "Timeout while establishing connection"
msgstr ""

#: cps/updater.py:276 cps/updater.py:509 cps/web.py:1191
msgid "General error"
>>>>>>> e754ce31
msgstr ""

#: cps/editbooks.py:363
#, python-format
msgid "File format %(ext)s added to %(book)s"
msgstr ""

#: cps/editbooks.py:381
#, python-format
msgid "Failed to create path for cover %(path)s (Permission denied)."
msgstr ""

#: cps/editbooks.py:389
msgid "Cover-file is not a valid image file"
msgstr ""

#: cps/editbooks.py:392
#, python-format
msgid "Failed to store cover-file %(cover)s."
msgstr ""

<<<<<<< HEAD
#: cps/editbooks.py:422 cps/editbooks.py:431
msgid "unknown"
msgstr "невідомий"

#: cps/editbooks.py:463
msgid "Cover is not a jpg file, can't save"
msgstr "Обкладинка не є .jpg файлом. Неможливо зберегти"

#: cps/editbooks.py:511
#, python-format
msgid "%(langname)s is not a valid language"
msgstr ""

#: cps/editbooks.py:542
msgid "Metadata successfully updated"
msgstr ""

#: cps/editbooks.py:551
msgid "Error editing book, please check logfile for details"
msgstr "Сталась помилка при редагуванні книги. Будь-ласка, перевірте лог-файл для деталей"

#: cps/editbooks.py:601
#, python-format
msgid "Failed to store file %(file)s (Permission denied)."
msgstr ""

#: cps/editbooks.py:606
#, python-format
msgid "Failed to delete file %(file)s (Permission denied)."
msgstr ""

#: cps/editbooks.py:689
#, python-format
msgid "File %(file)s uploaded"
msgstr ""

#: cps/editbooks.py:718
msgid "Source or destination format for conversion missing"
msgstr ""

#: cps/editbooks.py:728
#, python-format
msgid "Book successfully queued for converting to %(book_format)s"
msgstr ""

#: cps/editbooks.py:732
#, python-format
msgid "There was an error converting this book: %(res)s"
msgstr ""

#: cps/gdrive.py:56
msgid "Google Drive setup not completed, try to deactivate and activate Google Drive again"
msgstr ""

#: cps/gdrive.py:101
msgid "Callback domain is not verified, please follow steps to verify domain in google developer console"
msgstr "Домен зворотнього зв'язку не підтверджено. Виконайте дії для підтвердження домену, будь-ласка"

#: cps/helper.py:84
#, python-format
msgid "%(format)s format not found for book id: %(book)d"
msgstr ""

#: cps/helper.py:96
#, python-format
msgid "%(format)s not found on Google Drive: %(fn)s"
msgstr ""

#: cps/helper.py:103 cps/helper.py:211 cps/templates/detail.html:45
#: cps/templates/detail.html:49
msgid "Send to Kindle"
msgstr "Відправити на Kindle"

#: cps/helper.py:104 cps/helper.py:122 cps/helper.py:213
msgid "This e-mail has been sent via Calibre-Web."
msgstr ""

#: cps/helper.py:115
=======
#: cps/updater.py:491 cps/web.py:2775
msgid "Unknown"
msgstr "Невідомий"

#: cps/web.py:1181
msgid "Requesting update package"
msgstr "Перевірка оновлень"

#: cps/web.py:1182
msgid "Downloading update package"
msgstr "Завантаження оновлень"

#: cps/web.py:1183
msgid "Unzipping update package"
msgstr "Розпакування оновлення"

#: cps/web.py:1184
msgid "Replacing files"
msgstr ""

#: cps/web.py:1185
msgid "Database connections are closed"
msgstr "З'єднання з базою даних закрите"

#: cps/web.py:1186
msgid "Stopping server"
msgstr ""

#: cps/web.py:1187
msgid "Update finished, please press okay and reload page"
msgstr "Оновлення встановлені, натисніть ok і перезавантажте сторінку"

#: cps/web.py:1188 cps/web.py:1189 cps/web.py:1190 cps/web.py:1191
msgid "Update failed:"
msgstr ""

#: cps/web.py:1214
msgid "Recently Added Books"
msgstr "Нещодавно додані книги"

#: cps/web.py:1224
msgid "Newest Books"
msgstr "Найновіші книги"

#: cps/web.py:1236
msgid "Oldest Books"
msgstr "Найстаріші книги"

#: cps/web.py:1248
msgid "Books (A-Z)"
msgstr "Книги (А-Я)"

#: cps/web.py:1259
msgid "Books (Z-A)"
msgstr "Книги (Я-А)"

#: cps/web.py:1288
msgid "Hot Books (most downloaded)"
msgstr "Популярні книги (найбільш завантажувані)"

#: cps/web.py:1301
msgid "Best rated books"
msgstr "Книги з найкращим рейтингом"

#: cps/templates/index.xml:39 cps/web.py:1314
msgid "Random Books"
msgstr "Випадковий список книг"

#: cps/web.py:1341 cps/web.py:1597 cps/web.py:2144
msgid "Error opening eBook. File does not exist or file is not accessible:"
msgstr "Неможливо відкрити книгу. Файл не існує або немає доступу."

#: cps/web.py:1370
msgid "Publisher list"
msgstr ""

#: cps/web.py:1385
>>>>>>> e754ce31
#, python-format
msgid "%(format)s not found: %(fn)s"
msgstr ""

<<<<<<< HEAD
#: cps/helper.py:120
msgid "Calibre-Web test e-mail"
msgstr ""

#: cps/helper.py:121
msgid "Test e-mail"
msgstr ""

#: cps/helper.py:137
msgid "Get Started with Calibre-Web"
msgstr ""

#: cps/helper.py:138
#, python-format
msgid "Registration e-mail for user: %(name)s"
msgstr ""

#: cps/helper.py:151 cps/helper.py:153 cps/helper.py:155 cps/helper.py:157
#: cps/helper.py:163 cps/helper.py:165 cps/helper.py:167 cps/helper.py:169
#, python-format
msgid "Send %(format)s to Kindle"
msgstr ""

#: cps/helper.py:173 cps/helper.py:177
#, python-format
msgid "Convert %(orig)s to %(format)s and send to Kindle"
msgstr ""

#: cps/helper.py:212
#, python-format
msgid "E-mail: %(book)s"
msgstr ""

#: cps/helper.py:215
msgid "The requested file could not be read. Maybe wrong permissions?"
msgstr ""

#: cps/helper.py:323
#, python-format
msgid "Rename title from: '%(src)s' to '%(dest)s' failed with error: %(error)s"
msgstr ""

#: cps/helper.py:333
#, python-format
msgid "Rename author from: '%(src)s' to '%(dest)s' failed with error: %(error)s"
msgstr ""

#: cps/helper.py:347
#, python-format
msgid "Rename file in path '%(src)s' to '%(dest)s' failed with error: %(error)s"
msgstr ""

#: cps/helper.py:373 cps/helper.py:383 cps/helper.py:391
=======
#: cps/templates/index.xml:83 cps/web.py:1417
msgid "Series list"
msgstr "Список серій"

#: cps/web.py:1431
#, python-format
msgid "Series: %(serie)s"
msgstr "Серії: %(serie)s"

#: cps/web.py:1457
msgid "Available languages"
msgstr "Доступні мови"

#: cps/web.py:1477
#, python-format
msgid "Language: %(name)s"
msgstr "Мова: %(name)s"

#: cps/templates/index.xml:76 cps/web.py:1488
msgid "Category list"
msgstr "Список категорій"

#: cps/web.py:1502
#, python-format
msgid "Category: %(name)s"
msgstr "Категорія: %(name)s"

#: cps/templates/layout.html:73 cps/web.py:1633
msgid "Tasks"
msgstr ""

#: cps/web.py:1667
msgid "Statistics"
msgstr "Статистика"

#: cps/web.py:1735
msgid "Google Drive setup not completed, try to deactivate and activate Google Drive again"
msgstr ""

#: cps/web.py:1780
msgid "Callback domain is not verified, please follow steps to verify domain in google developer console"
msgstr "Домен зворотнього зв'язку не підтверджено. Виконайте дії для підтвердження домену, будь-ласка"

#: cps/web.py:1856
msgid "Server restarted, please reload page"
msgstr "Сервер перезавантажено, будь-ласка, перезавантажте сторінку"

#: cps/web.py:1859
msgid "Performing shutdown of server, please close window"
msgstr "Виконується зупинка серверу, будь-ласка, закрийте вікно"

#: cps/web.py:1939
msgid "Published after "
msgstr ""

#: cps/web.py:1946
msgid "Published before "
msgstr "Опубліковано до"

#: cps/web.py:1960
>>>>>>> e754ce31
#, python-format
msgid "File %(file)s not found on Google Drive"
msgstr ""

<<<<<<< HEAD
#: cps/helper.py:412
=======
#: cps/web.py:1962
>>>>>>> e754ce31
#, python-format
msgid "Book path %(path)s not found on Google Drive"
msgstr ""

<<<<<<< HEAD
#: cps/helper.py:520
msgid "Error excecuting UnRar"
msgstr ""

#: cps/helper.py:522
msgid "Unrar binary file not found"
msgstr ""

#: cps/helper.py:553
msgid "Waiting"
msgstr ""

#: cps/helper.py:555
msgid "Failed"
msgstr ""

#: cps/helper.py:557
msgid "Started"
msgstr ""

#: cps/helper.py:559
msgid "Finished"
msgstr ""

#: cps/helper.py:561
msgid "Unknown Status"
msgstr ""

#: cps/helper.py:566
msgid "E-mail: "
msgstr ""

#: cps/helper.py:568 cps/helper.py:572
msgid "Convert: "
msgstr ""

#: cps/helper.py:570
msgid "Upload: "
msgstr ""

#: cps/helper.py:574
msgid "Unknown Task: "
msgstr ""

#: cps/oauth_bb.py:87
#, python-format
msgid "Register with %s, "
msgstr ""

#: cps/oauth_bb.py:145
msgid "Failed to log in with GitHub."
msgstr ""

#: cps/oauth_bb.py:150
msgid "Failed to fetch user info from GitHub."
msgstr ""

#: cps/oauth_bb.py:161
msgid "Failed to log in with Google."
msgstr ""

#: cps/oauth_bb.py:166
msgid "Failed to fetch user info from Google."
msgstr ""

#: cps/oauth_bb.py:265
#, python-format
msgid "Unlink to %(oauth)s success."
msgstr ""

#: cps/oauth_bb.py:269
=======
#: cps/web.py:2023 cps/web.py:2032
msgid "search"
msgstr "пошук"

#: cps/templates/index.xml:47 cps/templates/index.xml:51
#: cps/templates/layout.html:148 cps/web.py:2103
msgid "Read Books"
msgstr "Прочитані книги"

#: cps/templates/index.xml:55 cps/templates/index.xml:59
#: cps/templates/layout.html:150 cps/web.py:2106
msgid "Unread Books"
msgstr "Непрочитані книги"

#: cps/web.py:2154 cps/web.py:2156 cps/web.py:2158 cps/web.py:2170
msgid "Read a Book"
msgstr "Читати книгу"

#: cps/web.py:2229 cps/web.py:3150
msgid "Please fill out all fields!"
msgstr "Будь-ласка, заповніть всі поля!"

#: cps/web.py:2230 cps/web.py:2252 cps/web.py:2256 cps/web.py:2261
#: cps/web.py:2263
msgid "register"
msgstr "зареєструватись"

#: cps/web.py:2251 cps/web.py:3369
msgid "An unknown error occurred. Please try again later."
msgstr ""

#: cps/web.py:2254
msgid "Your e-mail is not allowed to register"
msgstr ""

#: cps/web.py:2257
msgid "Confirmation e-mail was send to your e-mail account."
msgstr ""

#: cps/web.py:2260
msgid "This username or e-mail address is already in use."
msgstr ""

#: cps/web.py:2277 cps/web.py:2373
#, python-format
msgid "you are now logged in as: '%(nickname)s'"
msgstr "Ви увійшли як користувач: '%(nickname)s'"

#: cps/web.py:2282
msgid "Wrong Username or Password"
msgstr "Помилка в імені користувача або паролі"

#: cps/web.py:2288 cps/web.py:2309
msgid "login"
msgstr "увійти"

#: cps/web.py:2321 cps/web.py:2352
msgid "Token not found"
msgstr "Токен не знайдено"

#: cps/web.py:2329 cps/web.py:2360
msgid "Token has expired"
msgstr "Час дії токено вичерпано"

#: cps/web.py:2337
msgid "Success! Please return to your device"
msgstr "Вдалося! Будь-ласка, поверніться до вашого пристрою"

#: cps/web.py:2387
msgid "Please configure the SMTP mail settings first..."
msgstr "Будь-ласка, спочатку сконфігуруйте параметри SMTP"

#: cps/web.py:2392
>>>>>>> e754ce31
#, python-format
msgid "Unlink to %(oauth)s failed."
msgstr ""

<<<<<<< HEAD
#: cps/oauth_bb.py:272
=======
#: cps/web.py:2396
>>>>>>> e754ce31
#, python-format
msgid "Not linked to %(oauth)s."
msgstr ""

<<<<<<< HEAD
#: cps/oauth_bb.py:300
msgid "GitHub Oauth error, please retry later."
msgstr ""

#: cps/oauth_bb.py:319
msgid "Google Oauth error, please retry later."
msgstr ""

#: cps/shelf.py:40 cps/shelf.py:92
msgid "Invalid shelf specified"
msgstr ""

#: cps/shelf.py:47
=======
#: cps/web.py:2398 cps/web.py:3203
msgid "Please configure your kindle e-mail address first..."
msgstr ""

#: cps/web.py:2409 cps/web.py:2461
msgid "Invalid shelf specified"
msgstr ""

#: cps/web.py:2416
>>>>>>> e754ce31
#, python-format
msgid "Sorry you are not allowed to add a book to the the shelf: %(shelfname)s"
msgstr ""

<<<<<<< HEAD
#: cps/shelf.py:55
msgid "You are not allowed to edit public shelves"
msgstr ""

#: cps/shelf.py:64
=======
#: cps/web.py:2424
msgid "You are not allowed to edit public shelves"
msgstr ""

#: cps/web.py:2433
>>>>>>> e754ce31
#, python-format
msgid "Book is already part of the shelf: %(shelfname)s"
msgstr ""

<<<<<<< HEAD
#: cps/shelf.py:78
=======
#: cps/web.py:2447
>>>>>>> e754ce31
#, python-format
msgid "Book has been added to shelf: %(sname)s"
msgstr "Книга додана на книжкову полицю: %(sname)s"

<<<<<<< HEAD
#: cps/shelf.py:97
=======
#: cps/web.py:2466
>>>>>>> e754ce31
#, python-format
msgid "You are not allowed to add a book to the the shelf: %(name)s"
msgstr ""

<<<<<<< HEAD
#: cps/shelf.py:102
msgid "User is not allowed to edit public shelves"
msgstr ""

#: cps/shelf.py:120
=======
#: cps/web.py:2471
msgid "User is not allowed to edit public shelves"
msgstr ""

#: cps/web.py:2489
>>>>>>> e754ce31
#, python-format
msgid "Books are already part of the shelf: %(name)s"
msgstr ""

<<<<<<< HEAD
#: cps/shelf.py:134
=======
#: cps/web.py:2503
>>>>>>> e754ce31
#, python-format
msgid "Books have been added to shelf: %(sname)s"
msgstr ""

<<<<<<< HEAD
#: cps/shelf.py:136
=======
#: cps/web.py:2505
>>>>>>> e754ce31
#, python-format
msgid "Could not add books to shelf: %(sname)s"
msgstr ""

<<<<<<< HEAD
#: cps/shelf.py:173
=======
#: cps/web.py:2542
>>>>>>> e754ce31
#, python-format
msgid "Book has been removed from shelf: %(sname)s"
msgstr "Книга видалена з книжкової полиці: %(sname)s"

<<<<<<< HEAD
#: cps/shelf.py:179
=======
#: cps/web.py:2548
>>>>>>> e754ce31
#, python-format
msgid "Sorry you are not allowed to remove a book from this shelf: %(sname)s"
msgstr "Вибачте, але у вас немає дозволу для видалення книги з цієї полиці"

<<<<<<< HEAD
#: cps/shelf.py:200 cps/shelf.py:224
=======
#: cps/web.py:2569 cps/web.py:2593
>>>>>>> e754ce31
#, python-format
msgid "A shelf with the name '%(title)s' already exists."
msgstr "Книжкова полиця з назвою '%(title)s' уже существует."

<<<<<<< HEAD
#: cps/shelf.py:205
=======
#: cps/web.py:2574
>>>>>>> e754ce31
#, python-format
msgid "Shelf %(title)s created"
msgstr "Створена книжкова полиця %(title)s"

<<<<<<< HEAD
#: cps/shelf.py:207 cps/shelf.py:235
msgid "There was an error"
msgstr "Сталась помилка"

#: cps/shelf.py:208 cps/shelf.py:210
msgid "create a shelf"
msgstr "створити книжкову полицю"

#: cps/shelf.py:233
=======
#: cps/web.py:2576 cps/web.py:2604
msgid "There was an error"
msgstr "Сталась помилка"

#: cps/web.py:2577 cps/web.py:2579
msgid "create a shelf"
msgstr "створити книжкову полицю"

#: cps/web.py:2602
>>>>>>> e754ce31
#, python-format
msgid "Shelf %(title)s changed"
msgstr "Книжкова полиця %(title)s змінена"

<<<<<<< HEAD
#: cps/shelf.py:236 cps/shelf.py:238
msgid "Edit a shelf"
msgstr "Змінити книжкову полицю"

#: cps/shelf.py:259
=======
#: cps/web.py:2605 cps/web.py:2607
msgid "Edit a shelf"
msgstr "Змінити книжкову полицю"

#: cps/web.py:2628
>>>>>>> e754ce31
#, python-format
msgid "successfully deleted shelf %(name)s"
msgstr "Книжкова полиця %(name)s видалена"

<<<<<<< HEAD
#: cps/shelf.py:289
=======
#: cps/web.py:2655
>>>>>>> e754ce31
#, python-format
msgid "Shelf: '%(name)s'"
msgstr "Книжкова полиця: '%(name)s'"

<<<<<<< HEAD
#: cps/shelf.py:292
msgid "Error opening shelf. Shelf does not exist or is not accessible"
msgstr "Помилка при відкриванні полиці. Полиця не існує або до неї відсутній доступ"

#: cps/shelf.py:324
=======
#: cps/web.py:2658
msgid "Error opening shelf. Shelf does not exist or is not accessible"
msgstr "Помилка при відкриванні полиці. Полиця не існує або до неї відсутній доступ"

#: cps/web.py:2689
>>>>>>> e754ce31
#, python-format
msgid "Change order of Shelf: '%(name)s'"
msgstr "Змінити розташування книжкової полиці '%(name)s'"

<<<<<<< HEAD
#: cps/ub.py:107
msgid "Recently Added"
msgstr "Останні додані"

#: cps/ub.py:109
msgid "Show recent books"
msgstr "Показувати останні книги"

#: cps/templates/index.xml:17 cps/ub.py:110
msgid "Hot Books"
msgstr "Популярні книги"

#: cps/ub.py:111
msgid "Show hot books"
msgstr "Показувати популярні книги"

#: cps/templates/index.xml:24 cps/ub.py:114
msgid "Best rated Books"
msgstr "Книги з найкращим рейтингом"

#: cps/ub.py:116
msgid "Show best rated books"
msgstr "Показувати книги з найвищим рейтингом"

#: cps/templates/index.xml:46 cps/templates/index.xml:50 cps/ub.py:117
#: cps/web.py:975
msgid "Read Books"
msgstr "Прочитані книги"

#: cps/ub.py:119
msgid "Show read and unread"
msgstr "Показувати прочитані та непрочитані книги"

#: cps/templates/index.xml:53 cps/templates/index.xml:57 cps/ub.py:121
#: cps/web.py:979
msgid "Unread Books"
msgstr "Непрочитані книги"

#: cps/ub.py:123
msgid "Show unread"
msgstr ""

#: cps/ub.py:124
msgid "Discover"
msgstr "Огляд"

#: cps/ub.py:126
msgid "Show random books"
msgstr "Показувати випадкові книги"

#: cps/ub.py:127
msgid "Categories"
msgstr "Категорії"

#: cps/ub.py:129
msgid "Show category selection"
msgstr "Показувати вибір категорії"

#: cps/templates/book_edit.html:75 cps/templates/search_form.html:53
#: cps/ub.py:130
msgid "Series"
msgstr "Серії"

#: cps/ub.py:132
msgid "Show series selection"
msgstr "Показувати вибір серії"

#: cps/templates/index.xml:61 cps/ub.py:133
msgid "Authors"
msgstr "Автори"

#: cps/ub.py:135
msgid "Show author selection"
msgstr "Показувати вибір автора"

#: cps/templates/index.xml:68 cps/ub.py:137
msgid "Publishers"
msgstr ""

#: cps/ub.py:139
msgid "Show publisher selection"
msgstr ""

#: cps/templates/search_form.html:74 cps/ub.py:140
msgid "Languages"
msgstr "Мови"

#: cps/ub.py:143
msgid "Show language selection"
msgstr "Показувати вибір мови"

#: cps/ub.py:144
msgid "Ratings"
msgstr ""

#: cps/ub.py:146
msgid "Show ratings selection"
msgstr ""

#: cps/ub.py:147
msgid "File formats"
msgstr ""

#: cps/ub.py:149
msgid "Show file formats selection"
msgstr ""

#: cps/updater.py:255 cps/updater.py:417 cps/updater.py:430
msgid "Unexpected data while reading update information"
msgstr ""

#: cps/updater.py:262 cps/updater.py:423
msgid "No update available. You already have the latest version installed"
msgstr ""

#: cps/updater.py:288 cps/updater.py:347 cps/updater.py:475
msgid "A new update is available. Click on the button below to update to the latest version."
msgstr ""

#: cps/updater.py:341
msgid "Could not fetch update information"
msgstr ""

#: cps/updater.py:410
msgid "No release information available"
msgstr ""

#: cps/updater.py:456 cps/updater.py:465
#, python-format
msgid "A new update is available. Click on the button below to update to version: %(version)s"
msgstr ""

#: cps/web.py:464
msgid "Recently Added Books"
msgstr "Нещодавно додані книги"

#: cps/web.py:491
msgid "Best rated books"
msgstr "Книги з найкращим рейтингом"

#: cps/templates/index.xml:38 cps/web.py:499
msgid "Random Books"
msgstr "Випадковий список книг"

#: cps/web.py:513
msgid "Books"
msgstr ""

#: cps/web.py:540
msgid "Hot Books (most downloaded)"
msgstr "Популярні книги (найбільш завантажувані)"

#: cps/web.py:568 cps/web.py:1306 cps/web.py:1409
msgid "Error opening eBook. File does not exist or file is not accessible:"
msgstr "Неможливо відкрити книгу. Файл не існує або немає доступу."

#: cps/web.py:599
msgid "Publisher list"
msgstr ""

#: cps/web.py:614
=======
#: cps/web.py:2718 cps/web.py:3156
msgid "E-mail is not from valid domain"
msgstr ""

#: cps/web.py:2720 cps/web.py:2762 cps/web.py:2765
#, python-format
msgid "%(name)s's profile"
msgstr "Профіль %(name)s"

#: cps/web.py:2760
msgid "Found an existing account for this e-mail address."
msgstr ""

#: cps/web.py:2763
msgid "Profile updated"
msgstr "Профіль оновлено"

#: cps/web.py:2794
msgid "Admin page"
msgstr "Сторінка адміністратора"

#: cps/web.py:2879 cps/web.py:3059
msgid "Calibre-Web configuration updated"
msgstr ""

#: cps/templates/admin.html:100 cps/web.py:2893
msgid "UI Configuration"
msgstr "Конфігурація інтерфейсу"

#: cps/web.py:2911
msgid "Import of optional Google Drive requirements missing"
msgstr "Імпорт додаткових вимог Google Drive відсутній"

#: cps/web.py:2914
msgid "client_secrets.json is missing or not readable"
msgstr "Неможливо зчитати client_secrets.json або він відсутній"

#: cps/web.py:2919 cps/web.py:2948
msgid "client_secrets.json is not configured for web application"
msgstr "Неможливо зконфігурувати client_secrets.json для веб-додатку"

#: cps/templates/admin.html:99 cps/web.py:2951 cps/web.py:2977 cps/web.py:2989
#: cps/web.py:3034 cps/web.py:3049 cps/web.py:3068 cps/web.py:3076
#: cps/web.py:3092
msgid "Basic Configuration"
msgstr "Настройки сервера"

#: cps/web.py:2974
msgid "Keyfile location is not valid, please enter correct path"
msgstr "Невідомий шлях до Keyfile. Будь-ласка введіть коректний"

#: cps/web.py:2986
msgid "Certfile location is not valid, please enter correct path"
msgstr "Невідомий шлях до Certfile. Будь-ласка введіть коректний"

#: cps/web.py:3031
msgid "Logfile location is not valid, please enter correct path"
msgstr "Невідомий шлях до Logfile. Будь-ласка введіть коректний"

#: cps/web.py:3072
msgid "DB location is not valid, please enter correct path"
msgstr "Невідомий шлях до БД. Будь-ласка введіть коректний"

#: cps/templates/admin.html:33 cps/web.py:3152 cps/web.py:3158 cps/web.py:3174
msgid "Add new user"
msgstr "Додати користувача"

#: cps/web.py:3164
#, python-format
msgid "User '%(user)s' created"
msgstr "Користувач '%(user)s' додан"

#: cps/web.py:3168
msgid "Found an existing account for this e-mail address or nickname."
msgstr ""

#: cps/web.py:3198
>>>>>>> e754ce31
#, python-format
msgid "Publisher: %(name)s"
msgstr ""

<<<<<<< HEAD
#: cps/templates/index.xml:82 cps/web.py:630
msgid "Series list"
msgstr "Список серій"

#: cps/web.py:644
=======
#: cps/web.py:3201
>>>>>>> e754ce31
#, python-format
msgid "Series: %(serie)s"
msgstr "Серії: %(serie)s"

#: cps/web.py:658
msgid "Ratings list"
msgstr ""

<<<<<<< HEAD
#: cps/web.py:672
#, python-format
msgid "Rating: %(rating)s stars"
msgstr ""

#: cps/web.py:685
msgid "File formats list"
msgstr ""

#: cps/web.py:699
=======
#: cps/web.py:3205
msgid "E-mail server settings updated"
msgstr ""

#: cps/web.py:3206
msgid "Edit e-mail server settings"
msgstr ""

#: cps/web.py:3231
>>>>>>> e754ce31
#, python-format
msgid "File format: %(format)s"
msgstr ""

#: cps/web.py:727
msgid "Available languages"
msgstr "Доступні мови"

<<<<<<< HEAD
#: cps/web.py:747
=======
#: cps/web.py:3344
>>>>>>> e754ce31
#, python-format
msgid "Language: %(name)s"
msgstr "Мова: %(name)s"

<<<<<<< HEAD
#: cps/templates/index.xml:75 cps/web.py:761
msgid "Category list"
msgstr "Список категорій"

#: cps/web.py:776
=======
#: cps/web.py:3347
msgid "An unknown error occured."
msgstr "Сталась невідома помилка"

#: cps/web.py:3349
>>>>>>> e754ce31
#, python-format
msgid "Category: %(name)s"
msgstr "Категорія: %(name)s"

<<<<<<< HEAD
#: cps/templates/layout.html:73 cps/web.py:787
msgid "Tasks"
msgstr ""

#: cps/web.py:851
msgid "Published after "
msgstr ""

#: cps/web.py:858
msgid "Published before "
msgstr "Опубліковано до"

#: cps/web.py:872
=======
#: cps/web.py:3366
#, python-format
msgid "Password for user %(user)s reset"
msgstr ""

#: cps/web.py:3380 cps/web.py:3586
msgid "Error opening eBook. File does not exist or file is not accessible"
msgstr "Сталась помилка при відкриванні eBook. Файл не існує або відсутній доступ до нього"

#: cps/web.py:3408
msgid "edit metadata"
msgstr "змінити метадані"

#: cps/web.py:3501 cps/web.py:3747
#, python-format
msgid "File extension '%(ext)s' is not allowed to be uploaded to this server"
msgstr ""

#: cps/web.py:3505 cps/web.py:3750
msgid "File to be uploaded must have an extension"
msgstr "Завантажувальний файл повинен мати розширення"

#: cps/web.py:3517 cps/web.py:3769
>>>>>>> e754ce31
#, python-format
msgid "Rating <= %(rating)s"
msgstr ""

<<<<<<< HEAD
#: cps/web.py:874
=======
#: cps/web.py:3522
>>>>>>> e754ce31
#, python-format
msgid "Rating >= %(rating)s"
msgstr ""

<<<<<<< HEAD
#: cps/web.py:935 cps/web.py:944
msgid "search"
msgstr "пошук"

#: cps/web.py:1028
msgid "Please configure the SMTP mail settings first..."
msgstr "Будь-ласка, спочатку сконфігуруйте параметри SMTP"

#: cps/web.py:1033
=======
#: cps/web.py:3539
#, python-format
msgid "File format %(ext)s added to %(book)s"
msgstr ""

#: cps/web.py:3557
>>>>>>> e754ce31
#, python-format
msgid "Book successfully queued for sending to %(kindlemail)s"
msgstr ""

<<<<<<< HEAD
#: cps/web.py:1037
=======
#: cps/web.py:3565
>>>>>>> e754ce31
#, python-format
msgid "There was an error sending this book: %(res)s"
msgstr "Помилка при відправці книги: %(res)s"

<<<<<<< HEAD
#: cps/web.py:1056 cps/web.py:1081 cps/web.py:1086 cps/web.py:1091
#: cps/web.py:1095
msgid "register"
msgstr "зареєструватись"

#: cps/web.py:1083
msgid "Your e-mail is not allowed to register"
msgstr ""

#: cps/web.py:1087
msgid "Confirmation e-mail was send to your e-mail account."
msgstr ""

#: cps/web.py:1090
msgid "This username or e-mail address is already in use."
msgstr ""

#: cps/web.py:1113 cps/web.py:1125
=======
#: cps/web.py:3568
msgid "Cover-file is not a valid image file"
msgstr ""

#: cps/web.py:3598 cps/web.py:3607
msgid "unknown"
msgstr "невідомий"

#: cps/web.py:3639
msgid "Cover is not a jpg file, can't save"
msgstr "Обкладинка не є .jpg файлом. Неможливо зберегти"

#: cps/web.py:3687
>>>>>>> e754ce31
#, python-format
msgid "You are now logged in as: '%(nickname)s'"
msgstr ""

<<<<<<< HEAD
#: cps/web.py:1118 cps/web.py:1130
msgid "Wrong Username or Password"
msgstr "Помилка в імені користувача або паролі"

#: cps/web.py:1121
msgid "Could not login. LDAP server down, please contact your administrator"
msgstr ""

#: cps/web.py:1136 cps/web.py:1158
msgid "login"
msgstr "увійти"

#: cps/web.py:1170 cps/web.py:1201
msgid "Token not found"
msgstr "Токен не знайдено"

#: cps/web.py:1178 cps/web.py:1209
msgid "Token has expired"
msgstr "Час дії токено вичерпано"

#: cps/web.py:1186
msgid "Success! Please return to your device"
msgstr "Вдалося! Будь-ласка, поверніться до вашого пристрою"

#: cps/web.py:1222
=======
#: cps/web.py:3718
msgid "Metadata successfully updated"
msgstr ""

#: cps/web.py:3727
msgid "Error editing book, please check logfile for details"
msgstr "Сталась помилка при редагуванні книги. Будь-ласка, перевірте лог-файл для деталей"

#: cps/web.py:3773
#, python-format
msgid "Failed to store file %(file)s (Permission denied)."
msgstr ""

#: cps/web.py:3778
>>>>>>> e754ce31
#, python-format
msgid "you are now logged in as: '%(nickname)s'"
msgstr "Ви увійшли як користувач: '%(nickname)s'"

<<<<<<< HEAD
#: cps/web.py:1263 cps/web.py:1290 cps/web.py:1294
=======
#: cps/web.py:3861
>>>>>>> e754ce31
#, python-format
msgid "%(name)s's profile"
msgstr "Профіль %(name)s"

<<<<<<< HEAD
#: cps/web.py:1287
msgid "Found an existing account for this e-mail address."
msgstr ""

#: cps/web.py:1292
msgid "Profile updated"
msgstr "Профіль оновлено"

#: cps/web.py:1316 cps/web.py:1318 cps/web.py:1320 cps/web.py:1324
#: cps/web.py:1328 cps/web.py:1332 cps/web.py:1344
msgid "Read a Book"
msgstr "Читати книгу"
=======
#: cps/web.py:3890
msgid "Source or destination format for conversion missing"
msgstr ""

#: cps/web.py:3900
#, python-format
msgid "Book successfully queued for converting to %(book_format)s"
msgstr ""

#: cps/web.py:3904
#, python-format
msgid "There was an error converting this book: %(res)s"
msgstr ""
>>>>>>> e754ce31

#: cps/worker.py:308
#, python-format
msgid "Ebook-converter failed: %(error)s"
msgstr ""

#: cps/worker.py:319
#, python-format
msgid "Kindlegen failed with Error %(error)s. Message: %(message)s"
msgstr "Kindlegen відхилено з помилкою %(error)s. Повідомлення: %(message)s "

#: cps/templates/admin.html:6
msgid "User list"
msgstr "Список користувачів"

#: cps/templates/admin.html:9
msgid "Nickname"
msgstr "Ім'я користувача"

#: cps/templates/admin.html:10
msgid "E-mail"
msgstr ""

#: cps/templates/admin.html:11
msgid "Kindle"
msgstr "Kindle"

#: cps/templates/admin.html:12
msgid "DLS"
msgstr "DLS"

#: cps/templates/admin.html:13 cps/templates/layout.html:76
msgid "Admin"
msgstr "Адмін"

#: cps/templates/admin.html:14 cps/templates/detail.html:22
#: cps/templates/detail.html:31 cps/templates/shelf.html:6
#: cps/templates/shelfdown.html:62
msgid "Download"
msgstr "Завантажити"

#: cps/templates/admin.html:15 cps/templates/layout.html:65
msgid "Upload"
msgstr "Додати нову книгу"

#: cps/templates/admin.html:16
msgid "Edit"
msgstr "Редагувати"

#: cps/templates/admin.html:39
msgid "SMTP e-mail server settings"
msgstr ""

#: cps/templates/admin.html:42 cps/templates/email_edit.html:11
msgid "SMTP hostname"
msgstr "SMTP-сервер"

#: cps/templates/admin.html:43
msgid "SMTP port"
msgstr "SMTP-порт"

#: cps/templates/admin.html:44
msgid "SSL"
msgstr "SSL"

#: cps/templates/admin.html:45 cps/templates/email_edit.html:27
msgid "SMTP login"
msgstr "SMTP логін"

#: cps/templates/admin.html:46
msgid "From mail"
msgstr "Відправник"

#: cps/templates/admin.html:56
msgid "Change SMTP settings"
msgstr "Змінити налаштування SMTP"

#: cps/templates/admin.html:62
msgid "Configuration"
msgstr "Налаштування сервера"

#: cps/templates/admin.html:65
msgid "Calibre DB dir"
msgstr "Папка Calibre DB"

#: cps/templates/admin.html:69
msgid "Log level"
msgstr ""

#: cps/templates/admin.html:73
msgid "Port"
msgstr "Порт"

#: cps/templates/admin.html:79 cps/templates/config_view_edit.html:23
msgid "Books per page"
msgstr "Кількість книг на сторінці"

#: cps/templates/admin.html:83
msgid "Uploading"
msgstr "Загрузка на сервер"

#: cps/templates/admin.html:87
msgid "Anonymous browsing"
msgstr "Анонімний перегляд"

#: cps/templates/admin.html:91
msgid "Public registration"
msgstr "Публічна реєстрація"

#: cps/templates/admin.html:95 cps/templates/remote_login.html:4
msgid "Remote login"
msgstr ""

#: cps/templates/admin.html:106
msgid "Administration"
msgstr "Адміністрування"

#: cps/templates/admin.html:107
msgid "Reconnect to Calibre DB"
msgstr "Повторне підключення до БД Calibre"

#: cps/templates/admin.html:108
msgid "Restart Calibre-Web"
msgstr ""

#: cps/templates/admin.html:109
msgid "Stop Calibre-Web"
msgstr ""

#: cps/templates/admin.html:115
msgid "Update"
msgstr ""

#: cps/templates/admin.html:119
msgid "Version"
msgstr ""

#: cps/templates/admin.html:120
msgid "Details"
msgstr ""

#: cps/templates/admin.html:126
msgid "Current version"
msgstr ""

#: cps/templates/admin.html:132
msgid "Check for update"
msgstr "Перевірка оновлень"

#: cps/templates/admin.html:133
msgid "Perform Update"
msgstr "Встановити оновлення"

#: cps/templates/admin.html:145
msgid "Do you really want to restart Calibre-Web?"
msgstr ""

#: cps/templates/admin.html:150 cps/templates/admin.html:164
#: cps/templates/admin.html:184 cps/templates/shelf.html:76
msgid "Ok"
msgstr "Ok"

#: cps/templates/admin.html:151 cps/templates/admin.html:165
#: cps/templates/book_edit.html:178 cps/templates/book_edit.html:200
#: cps/templates/config_edit.html:281 cps/templates/config_view_edit.html:141
#: cps/templates/email_edit.html:40 cps/templates/email_edit.html:74
#: cps/templates/layout.html:28 cps/templates/shelf.html:77
#: cps/templates/shelf_edit.html:19 cps/templates/shelf_order.html:12
#: cps/templates/user_edit.html:128
msgid "Back"
msgstr "Назад"

#: cps/templates/admin.html:163
msgid "Do you really want to stop Calibre-Web?"
msgstr ""

#: cps/templates/admin.html:175
msgid "Updating, please do not reload page"
msgstr "Встановлення оновлень, будь-ласка, не оновлюйте сторінку"

#: cps/templates/author.html:15
msgid "via"
msgstr "через"

#: cps/templates/author.html:23
msgid "In Library"
msgstr "У бібліотеці"

#: cps/templates/author.html:34 cps/templates/list.html:9
#: cps/templates/search.html:41
msgid "All"
msgstr ""

#: cps/templates/author.html:62 cps/templates/author.html:109
#: cps/templates/discover.html:27 cps/templates/index.html:30
#: cps/templates/index.html:97 cps/templates/search.html:67
#: cps/templates/shelf.html:40
msgid "reduce"
msgstr ""

#: cps/templates/author.html:93
msgid "More by"
msgstr "Більше за"

#: cps/templates/book_edit.html:16
msgid "Delete Book"
msgstr "Видалити книгу"

#: cps/templates/book_edit.html:19
msgid "Delete formats:"
msgstr ""

#: cps/templates/book_edit.html:22 cps/templates/book_edit.html:199
#: cps/templates/email_edit.html:73
msgid "Delete"
msgstr "Видалити"

#: cps/templates/book_edit.html:30
msgid "Convert book format:"
msgstr ""

#: cps/templates/book_edit.html:34
msgid "Convert from:"
msgstr ""

#: cps/templates/book_edit.html:36 cps/templates/book_edit.html:43
msgid "select an option"
msgstr ""

#: cps/templates/book_edit.html:41
msgid "Convert to:"
msgstr ""

#: cps/templates/book_edit.html:50
msgid "Convert book"
msgstr ""

#: cps/templates/book_edit.html:59 cps/templates/search_form.html:6
msgid "Book Title"
msgstr "Назва книги"

#: cps/templates/book_edit.html:63 cps/templates/book_edit.html:259
#: cps/templates/book_edit.html:277 cps/templates/search_form.html:10
msgid "Author"
msgstr "Автор"

#: cps/templates/book_edit.html:67 cps/templates/book_edit.html:264
#: cps/templates/book_edit.html:279 cps/templates/search_form.html:106
msgid "Description"
msgstr "Опис"

#: cps/templates/book_edit.html:71 cps/templates/search_form.html:33
msgid "Tags"
msgstr "Теги"

#: cps/templates/book_edit.html:79
msgid "Series id"
msgstr "Серія"

#: cps/templates/book_edit.html:83
msgid "Rating"
msgstr "Рейтинг"

#: cps/templates/book_edit.html:87
msgid "Cover URL (jpg, cover is downloaded and stored in database, field is afterwards empty again)"
msgstr ""

#: cps/templates/book_edit.html:91
msgid "Upload Cover from local drive"
msgstr ""

#: cps/templates/book_edit.html:96 cps/templates/detail.html:172
msgid "Publishing date"
msgstr "Опубліковано"

#: cps/templates/book_edit.html:103 cps/templates/book_edit.html:261
#: cps/templates/book_edit.html:278 cps/templates/detail.html:163
#: cps/templates/search_form.html:14
msgid "Publisher"
msgstr "Видавець"

#: cps/templates/book_edit.html:107 cps/templates/user_edit.html:31
msgid "Language"
msgstr "Мова"

#: cps/templates/book_edit.html:117 cps/templates/search_form.html:117
msgid "Yes"
msgstr "Так"

#: cps/templates/book_edit.html:118 cps/templates/search_form.html:118
msgid "No"
msgstr "Ні"

#: cps/templates/book_edit.html:164
msgid "Upload format"
msgstr "Формат завантаження"

#: cps/templates/book_edit.html:173
msgid "view book after edit"
msgstr "переглянути книгу після редагування"

#: cps/templates/book_edit.html:176 cps/templates/book_edit.html:212
msgid "Get metadata"
msgstr "Отримати метадані"

#: cps/templates/book_edit.html:177 cps/templates/config_edit.html:279
#: cps/templates/config_view_edit.html:140 cps/templates/login.html:20
#: cps/templates/search_form.html:150 cps/templates/shelf_edit.html:17
#: cps/templates/user_edit.html:126
msgid "Submit"
msgstr "Зберегти"

#: cps/templates/book_edit.html:191
msgid "Are you really sure?"
msgstr ""

#: cps/templates/book_edit.html:194
msgid "Book will be deleted from Calibre database"
msgstr "Книга буде видалена з БД Calibre"

#: cps/templates/book_edit.html:195
msgid "and from hard disk"
msgstr "і з диску"

#: cps/templates/book_edit.html:215
msgid "Keyword"
msgstr "Ключове слово"

#: cps/templates/book_edit.html:216
msgid " Search keyword "
msgstr " Пошук по ключовому слову"

#: cps/templates/book_edit.html:218 cps/templates/layout.html:47
msgid "Go!"
msgstr "Шукати"

#: cps/templates/book_edit.html:222
msgid "Click the cover to load metadata to the form"
msgstr "Натисніть на обкладинку, щоб отримати метадані"

#: cps/templates/book_edit.html:234 cps/templates/book_edit.html:274
msgid "Loading..."
msgstr "Завантаження..."

#: cps/templates/book_edit.html:239 cps/templates/layout.html:187
#: cps/templates/layout.html:219
msgid "Close"
msgstr "Закрити"

#: cps/templates/book_edit.html:266 cps/templates/book_edit.html:280
msgid "Source"
msgstr "Джерело"

#: cps/templates/book_edit.html:275
msgid "Search error!"
msgstr "Помилка пошуку!"

#: cps/templates/book_edit.html:276
msgid "No Result(s) found! Please try aonther keyword."
msgstr ""

#: cps/templates/config_edit.html:12
msgid "Library Configuration"
msgstr "Налаштування бібліотеки"

#: cps/templates/config_edit.html:19
msgid "Location of Calibre database"
msgstr "Розташування БД Calibre"

#: cps/templates/config_edit.html:24
msgid "Use Google Drive?"
msgstr "Використовувати Google Drive?"

#: cps/templates/config_edit.html:30
msgid "Google Drive config problem"
msgstr "Google Drive проблема налаштування"

#: cps/templates/config_edit.html:36
msgid "Authenticate Google Drive"
msgstr "Автентифікація Google Drive"

#: cps/templates/config_edit.html:40
msgid "Please hit submit to continue with setup"
msgstr ""

#: cps/templates/config_edit.html:43
msgid "Please finish Google Drive setup after login"
msgstr ""

#: cps/templates/config_edit.html:48
msgid "Google Drive Calibre folder"
msgstr "Папка Calibre в Google Drive"

#: cps/templates/config_edit.html:56
msgid "Metadata Watch Channel ID"
msgstr "Metadata Watch Channel ID"

#: cps/templates/config_edit.html:59
msgid "Revoke"
msgstr "Скасувати"

#: cps/templates/config_edit.html:78
msgid "Server Configuration"
msgstr "Налаштування серверу"

#: cps/templates/config_edit.html:85
msgid "Server Port"
msgstr "Порт сервера"

#: cps/templates/config_edit.html:89
msgid "SSL certfile location (leave it empty for non-SSL Servers)"
msgstr "Розташування сертифіката SSL (залиште його порожнім для серверів, які не використовують SSL)"

#: cps/templates/config_edit.html:93
msgid "SSL Keyfile location (leave it empty for non-SSL Servers)"
msgstr "Розташування ключових слів SSL (залиште його порожнім для серверів, які не використовують SSL)"

#: cps/templates/config_edit.html:97
msgid "Update channel"
msgstr ""

#: cps/templates/config_edit.html:99
msgid "Stable"
msgstr ""

#: cps/templates/config_edit.html:100
msgid "Stable (Automatic)"
msgstr ""

#: cps/templates/config_edit.html:101
msgid "Nightly"
msgstr ""

#: cps/templates/config_edit.html:102
msgid "Nightly (Automatic)"
msgstr ""

#: cps/templates/config_edit.html:113
msgid "Logfile Configuration"
msgstr "Logfile налаштування"

#: cps/templates/config_edit.html:120
msgid "Log Level"
msgstr "Рівень логовання"

#: cps/templates/config_edit.html:129
msgid "Location and name of logfile (calibre-web.log for no entry)"
msgstr "Розташування і назва логфайлу (calibre-web.log for no entry)"

#: cps/templates/config_edit.html:140
msgid "Feature Configuration"
msgstr "Особливі налаштування"

#: cps/templates/config_edit.html:148
msgid "Enable uploading"
msgstr "Дозволити завантаження книг на сервер"

#: cps/templates/config_edit.html:152
msgid "Enable anonymous browsing"
msgstr "Дозволити анонімний перегляд"

#: cps/templates/config_edit.html:156
msgid "Enable public registration"
msgstr "Дозволити публічну реєстрацію"

#: cps/templates/config_edit.html:160
msgid "Enable remote login (\"magic link\")"
msgstr "Включити віддалений логін (\"magic link\")"

#: cps/templates/config_edit.html:165
msgid "Use"
msgstr "Використовувати"

#: cps/templates/config_edit.html:166
msgid "Obtain an API Key"
msgstr "Отримати ключ API"

#: cps/templates/config_edit.html:170
msgid "Goodreads API Key"
msgstr ""

#: cps/templates/config_edit.html:174
msgid "Goodreads API Secret"
msgstr ""

#: cps/templates/config_edit.html:181
msgid "Login type"
msgstr ""

#: cps/templates/config_edit.html:183
msgid "Use standard Authentication"
msgstr ""

#: cps/templates/config_edit.html:185
msgid "Use LDAP Authentication"
msgstr ""

#: cps/templates/config_edit.html:188
msgid "Use GitHub OAuth"
msgstr ""

#: cps/templates/config_edit.html:189
msgid "Use Google OAuth"
msgstr ""

#: cps/templates/config_edit.html:196
msgid "LDAP Provider URL"
msgstr ""

#: cps/templates/config_edit.html:200
msgid "LDAP Distinguished Name (DN)"
msgstr ""

#: cps/templates/config_edit.html:208
msgid "Obtain GitHub OAuth Credential"
msgstr ""

#: cps/templates/config_edit.html:211
msgid "GitHub OAuth Client Id"
msgstr ""

#: cps/templates/config_edit.html:215
msgid "GitHub OAuth Client Secret"
msgstr ""

#: cps/templates/config_edit.html:221
msgid "Obtain Google OAuth Credential"
msgstr ""

#: cps/templates/config_edit.html:224
msgid "Google OAuth Client Id"
msgstr ""

#: cps/templates/config_edit.html:228
msgid "Google OAuth Client Secret"
msgstr ""

#: cps/templates/config_edit.html:242
msgid "External binaries"
msgstr ""

#: cps/templates/config_edit.html:250
msgid "No converter"
msgstr ""

#: cps/templates/config_edit.html:252
msgid "Use Kindlegen"
msgstr ""

#: cps/templates/config_edit.html:254
msgid "Use calibre's ebook converter"
msgstr ""

#: cps/templates/config_edit.html:258
msgid "E-Book converter settings"
msgstr ""

#: cps/templates/config_edit.html:262
msgid "Path to convertertool"
msgstr ""

#: cps/templates/config_edit.html:268
msgid "Location of Unrar binary"
msgstr ""

#: cps/templates/config_edit.html:284 cps/templates/layout.html:84
#: cps/templates/login.html:4
msgid "Login"
msgstr "Ім'я користувача"

#: cps/templates/config_view_edit.html:12
msgid "View Configuration"
msgstr "Переглянути налаштування"

#: cps/templates/config_view_edit.html:19 cps/templates/shelf_edit.html:7
msgid "Title"
msgstr "Заголовок"

#: cps/templates/config_view_edit.html:27
msgid "No. of random books to show"
msgstr "Кількість показаних випадкових книг"

#: cps/templates/config_view_edit.html:31
msgid "No. of authors to show before hiding (0=disable hiding)"
msgstr ""

#: cps/templates/config_view_edit.html:35 cps/templates/readcbr.html:108
msgid "Theme"
msgstr "Тема"

#: cps/templates/config_view_edit.html:37
msgid "Standard Theme"
msgstr "Стандартна тема"

#: cps/templates/config_view_edit.html:38
msgid "caliBlur! Dark Theme"
msgstr ""

#: cps/templates/config_view_edit.html:42
msgid "Regular expression for ignoring columns"
msgstr "Regexp для ігнорування стовпців"

#: cps/templates/config_view_edit.html:46
msgid "Link read/unread status to Calibre column"
msgstr ""

#: cps/templates/config_view_edit.html:55
msgid "Regular expression for title sorting"
msgstr "Regexp для сортування по назві"

#: cps/templates/config_view_edit.html:59
msgid "Tags for Mature Content"
msgstr ""

#: cps/templates/config_view_edit.html:73
msgid "Default settings for new users"
msgstr "Налаштування по замовчуванню для нових користувачів"

#: cps/templates/config_view_edit.html:81 cps/templates/user_edit.html:83
msgid "Admin user"
msgstr "Керування сервером"

#: cps/templates/config_view_edit.html:85 cps/templates/user_edit.html:92
msgid "Allow Downloads"
msgstr "Дозволити завантажувати з сервера"

#: cps/templates/config_view_edit.html:89 cps/templates/user_edit.html:96
msgid "Allow Uploads"
msgstr "Дозволити завантаження на сервер"

#: cps/templates/config_view_edit.html:93 cps/templates/user_edit.html:100
msgid "Allow Edit"
msgstr "Дозволити редагування книг"

#: cps/templates/config_view_edit.html:97 cps/templates/user_edit.html:104
msgid "Allow Delete books"
msgstr "Дозволити видалення книг"

#: cps/templates/config_view_edit.html:101 cps/templates/user_edit.html:109
msgid "Allow Changing Password"
msgstr "Дозволити зміну пароля"

#: cps/templates/config_view_edit.html:105 cps/templates/user_edit.html:113
msgid "Allow Editing Public Shelfs"
msgstr "Дозволити редагування публічних книжкових полиць"

#: cps/templates/config_view_edit.html:115
msgid "Default visibilities for new users"
msgstr "Можливості за замовчуванням для нових користувачів"

#: cps/templates/config_view_edit.html:129 cps/templates/user_edit.html:75
msgid "Show random books in detail view"
msgstr "Показувати випадкові книги при перегляді деталей"

#: cps/templates/config_view_edit.html:133 cps/templates/user_edit.html:88
msgid "Show mature content"
msgstr ""

#: cps/templates/detail.html:63
msgid "Read in browser"
msgstr "Відкрити в браузері"

#: cps/templates/detail.html:77
msgid "Listen in browser"
msgstr ""

#: cps/templates/detail.html:124
msgid "Book"
msgstr "Книга"

#: cps/templates/detail.html:124
msgid "of"
msgstr "з"

#: cps/templates/detail.html:130
msgid "language"
msgstr "Мова"

#: cps/templates/detail.html:209
msgid "Mark As Unread"
msgstr ""

#: cps/templates/detail.html:209
msgid "Mark As Read"
msgstr ""

#: cps/templates/detail.html:210
msgid "Read"
msgstr "Прочитано"

#: cps/templates/detail.html:220 cps/templates/listenmp3.html:56
msgid "Description:"
msgstr "Опис:"

#: cps/templates/detail.html:233 cps/templates/search.html:14
msgid "Add to shelf"
msgstr "Додати на книжкову полицю"

#: cps/templates/detail.html:295
msgid "Edit metadata"
msgstr "Редагувати метадані"

#: cps/templates/email_edit.html:15
msgid "SMTP port (usually 25 for plain SMTP and 465 for SSL and 587 for STARTTLS)"
msgstr "SMTP-порт (зазвичай 25 для SMTP, 465 для SSL і 587 для STARTTLS)"

#: cps/templates/email_edit.html:19
msgid "Encryption"
msgstr "Шифрування"

#: cps/templates/email_edit.html:21
msgid "None"
msgstr "Ні"

#: cps/templates/email_edit.html:22
msgid "STARTTLS"
msgstr "STARTTLS"

#: cps/templates/email_edit.html:23
msgid "SSL/TLS"
msgstr "SSL/TLS"

#: cps/templates/email_edit.html:31
msgid "SMTP password"
msgstr "Пароль SMTP"

#: cps/templates/email_edit.html:35
msgid "From e-mail"
msgstr "Адрес відправника"

#: cps/templates/email_edit.html:38
msgid "Save settings"
msgstr "Зберегти налаштування"

#: cps/templates/email_edit.html:39
msgid "Save settings and send Test E-Mail"
msgstr "Зберегти налаштування і відправити тестове повідомлення"

#: cps/templates/email_edit.html:43
msgid "Allowed domains for registering"
msgstr ""

#: cps/templates/email_edit.html:47
msgid "Enter domainname"
msgstr ""

#: cps/templates/email_edit.html:55
msgid "Add Domain"
msgstr ""

#: cps/templates/email_edit.html:58
msgid "Add"
msgstr ""

#: cps/templates/email_edit.html:72
msgid "Do you really want to delete this domain rule?"
msgstr ""

#: cps/templates/feed.xml:21 cps/templates/layout.html:171
msgid "Next"
msgstr "Далі"

#: cps/templates/feed.xml:33 cps/templates/layout.html:44
#: cps/templates/layout.html:45
msgid "Search"
msgstr "Пошук"

#: cps/templates/http_error.html:23
msgid "Back to home"
msgstr ""

#: cps/templates/index.html:5
msgid "Discover (Random Books)"
msgstr "Огляд (випадкові книги)"

#: cps/templates/index.html:69
msgid "Group by series"
msgstr ""

#: cps/templates/index.xml:6
msgid "Start"
msgstr "Старт"

#: cps/templates/index.xml:21
msgid "Popular publications from this catalog based on Downloads."
msgstr "Популярні книги в цьому каталозі, на основі кількості завантажень"

#: cps/templates/index.xml:28
msgid "Popular publications from this catalog based on Rating."
msgstr "Популярні книги з цього каталогу на основі рейтингу"

#: cps/templates/index.xml:31
msgid "New Books"
msgstr "Нові книги"

#: cps/templates/index.xml:35
msgid "The latest Books"
msgstr "Останні книги"

#: cps/templates/index.xml:42
msgid "Show Random Books"
msgstr "Показувати випадкові книги"

#: cps/templates/index.xml:65
msgid "Books ordered by Author"
msgstr "Книги відсортовані за автором"

#: cps/templates/index.xml:72
msgid "Books ordered by publisher"
msgstr ""

#: cps/templates/index.xml:79
msgid "Books ordered by category"
msgstr "Книги відсортовані за категоріями"

#: cps/templates/index.xml:86
msgid "Books ordered by series"
msgstr "Книги відсортовані за серією"

#: cps/templates/index.xml:89 cps/templates/layout.html:132
msgid "Public Shelves"
msgstr "Загальні книжкові полиці"

#: cps/templates/index.xml:93
msgid "Books organized in public shelfs, visible to everyone"
msgstr "Книги, організовані на публічних полицях, видимі всім"

#: cps/templates/index.xml:97 cps/templates/layout.html:136
msgid "Your Shelves"
msgstr "Ваші книжкові полиці"

#: cps/templates/index.xml:101
msgid "User's own shelfs, only visible to the current user himself"
msgstr "Власні полиці користувача, видимі тільки поточному користувачеві"

#: cps/templates/layout.html:28
msgid "Home"
msgstr ""

#: cps/templates/layout.html:34
msgid "Toggle navigation"
msgstr "Включити навігацію"

#: cps/templates/layout.html:55
msgid "Advanced Search"
msgstr "Розширений пошук"

#: cps/templates/layout.html:76 cps/templates/read.html:71
#: cps/templates/readcbr.html:79 cps/templates/readcbr.html:103
msgid "Settings"
msgstr "Налаштування"

#: cps/templates/layout.html:78
msgid "Account"
msgstr ""

#: cps/templates/layout.html:80
msgid "Logout"
msgstr "Вийти"

#: cps/templates/layout.html:85 cps/templates/register.html:14
msgid "Register"
msgstr "Зареєструватись"

#: cps/templates/layout.html:111 cps/templates/layout.html:218
msgid "Uploading..."
msgstr "Завантаження..."

#: cps/templates/layout.html:112
msgid "please don't refresh the page"
msgstr "будь ласка, не перезавантажуйте сторінку"

#: cps/templates/layout.html:122
msgid "Browse"
msgstr "Перегляд"

#: cps/templates/layout.html:141
msgid "Create a Shelf"
msgstr "Створити книжкову полицю"

#: cps/templates/layout.html:142 cps/templates/stats.html:3
msgid "About"
msgstr "Про програму"

#: cps/templates/layout.html:156
msgid "Previous"
msgstr "Попередній перегляд"

#: cps/templates/layout.html:183
msgid "Book Details"
msgstr "Деталі"

#: cps/templates/layout.html:217
msgid "Upload done, processing, please wait..."
msgstr ""

#: cps/templates/layout.html:220
msgid "Error"
msgstr ""

#: cps/templates/login.html:8 cps/templates/login.html:9
#: cps/templates/register.html:7 cps/templates/user_edit.html:8
msgid "Username"
msgstr "Ім'я користувача"

#: cps/templates/login.html:12 cps/templates/login.html:13
#: cps/templates/user_edit.html:21
msgid "Password"
msgstr "Пароль"

#: cps/templates/login.html:17
msgid "Remember me"
msgstr "Запам'ятати мене"

#: cps/templates/login.html:22
msgid "Log in with magic link"
msgstr "Увійдіть в систему за допомогою magic link"

#: cps/templates/osd.xml:5
msgid "Calibre-Web ebook catalog"
msgstr ""

#: cps/templates/read.html:74
msgid "Reflow text when sidebars are open."
msgstr "Переформатувати текст, коли відкриті бічні панелі."

#: cps/templates/readcbr.html:84
msgid "Keyboard Shortcuts"
msgstr ""

#: cps/templates/readcbr.html:87
msgid "Previous Page"
msgstr ""

#: cps/templates/readcbr.html:88
msgid "Next Page"
msgstr ""

#: cps/templates/readcbr.html:89
msgid "Scale to Best"
msgstr ""

#: cps/templates/readcbr.html:90
msgid "Scale to Width"
msgstr ""

#: cps/templates/readcbr.html:91
msgid "Scale to Height"
msgstr ""

#: cps/templates/readcbr.html:92
msgid "Scale to Native"
msgstr ""

#: cps/templates/readcbr.html:93
msgid "Rotate Right"
msgstr ""

#: cps/templates/readcbr.html:94
msgid "Rotate Left"
msgstr ""

#: cps/templates/readcbr.html:95
msgid "Flip Image"
msgstr ""

#: cps/templates/readcbr.html:111
msgid "Light"
msgstr ""

#: cps/templates/readcbr.html:112
msgid "Dark"
msgstr ""

#: cps/templates/readcbr.html:117
msgid "Scale"
msgstr ""

#: cps/templates/readcbr.html:120
msgid "Best"
msgstr ""

#: cps/templates/readcbr.html:121
msgid "Width"
msgstr ""

#: cps/templates/readcbr.html:122
msgid "Height"
msgstr ""

#: cps/templates/readcbr.html:123
msgid "Native"
msgstr ""

#: cps/templates/readcbr.html:128
msgid "Rotate"
msgstr ""

#: cps/templates/readcbr.html:139
msgid "Flip"
msgstr ""

#: cps/templates/readcbr.html:142
msgid "Horizontal"
msgstr ""

#: cps/templates/readcbr.html:143
msgid "Vertical"
msgstr ""

#: cps/templates/readpdf.html:29
msgid "PDF.js viewer"
msgstr "Переглядач PDF.js"

#: cps/templates/readpdf.html:418
msgid "Preparing document for printing..."
msgstr ""

#: cps/templates/readtxt.html:6
msgid "Basic txt Reader"
msgstr "Засіб для читання txt-файлів"

#: cps/templates/register.html:4
msgid "Register a new account"
msgstr "Зареєструвати нового користувача"

#: cps/templates/register.html:8
msgid "Choose a username"
msgstr "Виберіть ім'я користувача"

#: cps/templates/register.html:11 cps/templates/user_edit.html:13
msgid "E-mail address"
msgstr ""

#: cps/templates/register.html:12
msgid "Your email address"
msgstr "Ваш email-адрес"

#: cps/templates/remote_login.html:6
msgid "Using your another device, visit"
msgstr ""

#: cps/templates/remote_login.html:6
msgid "and log in"
msgstr "і логін"

#: cps/templates/remote_login.html:9
msgid "Once you do so, you will automatically get logged in on this device."
msgstr "Після цього ви автоматично ввійдете в систему на цьому пристрої."

#: cps/templates/search.html:5
msgid "No Results for:"
msgstr "Нічого не знайдено за запитом:"

#: cps/templates/search.html:6
msgid "Please try a different search"
msgstr "Спробуйте змінити критерії пошук"

#: cps/templates/search.html:8
msgid "Results for:"
msgstr "Результати для:"

#: cps/templates/search_form.html:19
msgid "Publishing date from"
msgstr "Дата публікації з"

#: cps/templates/search_form.html:26
msgid "Publishing date to"
msgstr "Дата публікації до"

#: cps/templates/search_form.html:43
msgid "Exclude Tags"
msgstr "Виключити теги"

#: cps/templates/search_form.html:63
msgid "Exclude Series"
msgstr "Виключити серії"

#: cps/templates/search_form.html:84
msgid "Exclude Languages"
msgstr "Виключити мови"

#: cps/templates/search_form.html:97
msgid "Rating bigger than"
msgstr ""

#: cps/templates/search_form.html:101
msgid "Rating less than"
msgstr ""

#: cps/templates/shelf.html:10
msgid "Delete this Shelf"
msgstr "Видалити цю книжкову полицю"

#: cps/templates/shelf.html:11
msgid "Edit Shelf"
msgstr ""

#: cps/templates/shelf.html:12 cps/templates/shelf_order.html:11
msgid "Change order"
msgstr "Змінити порядок"

#: cps/templates/shelf.html:71
msgid "Do you really want to delete the shelf?"
msgstr "Ви справді хочете видалити книжкову полицю?"

#: cps/templates/shelf.html:74
msgid "Shelf will be lost for everybody and forever!"
msgstr "Книжкова полиця буде остаточно видалена для всіх"

#: cps/templates/shelf_edit.html:13
msgid "should the shelf be public?"
msgstr "зробити книжкову полицю доступною для всіх?"

#: cps/templates/shelf_order.html:5
msgid "Drag 'n drop to rearrange order"
msgstr "Перетягніть для змінення порядку"

#: cps/templates/stats.html:7
msgid "Calibre library statistics"
msgstr "Статистика бібліотеки Calibre"

#: cps/templates/stats.html:12
msgid "Books in this Library"
msgstr "Книг в цій бібліотеці"

#: cps/templates/stats.html:16
msgid "Authors in this Library"
msgstr "Авторів в цій бібліотеці"

#: cps/templates/stats.html:20
msgid "Categories in this Library"
msgstr "Категорій в цій бібліотеці"

#: cps/templates/stats.html:24
msgid "Series in this Library"
msgstr "Серій в цій бібліотеці"

#: cps/templates/stats.html:28
msgid "Linked libraries"
msgstr "Встановлене ПЗ"

#: cps/templates/stats.html:32
msgid "Program library"
msgstr "Назва"

#: cps/templates/stats.html:33
msgid "Installed Version"
msgstr "Встановлена версія"

#: cps/templates/tasks.html:7
msgid "Tasks list"
msgstr ""

#: cps/templates/tasks.html:12
msgid "User"
msgstr ""

#: cps/templates/tasks.html:14
msgid "Task"
msgstr ""

#: cps/templates/tasks.html:15
msgid "Status"
msgstr ""

#: cps/templates/tasks.html:16
msgid "Progress"
msgstr ""

#: cps/templates/tasks.html:17
msgid "Runtime"
msgstr ""

#: cps/templates/tasks.html:18
msgid "Starttime"
msgstr ""

#: cps/templates/tasks.html:24
msgid "Delete finished tasks"
msgstr ""

#: cps/templates/tasks.html:25
msgid "Hide all tasks"
msgstr ""

#: cps/templates/user_edit.html:18
msgid "Reset user Password"
msgstr ""

#: cps/templates/user_edit.html:27
msgid "Kindle E-Mail"
msgstr "Електронний адрес Kindle"

#: cps/templates/user_edit.html:40
msgid "Show books with language"
msgstr "Показувати книги на мовах"

#: cps/templates/user_edit.html:42
msgid "Show all"
msgstr "Показати всі"

#: cps/templates/user_edit.html:52
msgid "OAuth Settings"
msgstr ""

#: cps/templates/user_edit.html:54
msgid "Link"
msgstr ""

#: cps/templates/user_edit.html:56
msgid "Unlink"
msgstr ""

#: cps/templates/user_edit.html:120
msgid "Delete this user"
msgstr "Видалити цього користувача"

#: cps/templates/user_edit.html:135
msgid "Recent Downloads"
msgstr "Нещодавно переглянуті"

#~ msgid "kindlegen binary %(kindlepath)s not found"
#~ msgstr "Бінарний %(kindlepath)s не знайдено "

#~ msgid "epub format not found for book id: %(book)d"
#~ msgstr "Формат epub не знайдено для книги: %(book)d"

#~ msgid "kindlegen failed, no execution permissions"
#~ msgstr "kindlegen відхилено, відсутній дозвіл на виконання"

#~ msgid "Failed to send mail: %s"
#~ msgstr "Помилка відправлення листа: %s"

#~ msgid "Calibre-web test email"
#~ msgstr "Тестове повідомлення від Calibre-web"

#~ msgid "This email has been sent via calibre web."
#~ msgstr "Це повідомлення було відправлено через calibre web"

#~ msgid "Could not find any formats suitable for sending by email"
#~ msgstr "Неможливо знайти формат, відповідний для відправки по email"

#~ msgid "Rename title from: \"%s\" to \"%s\" failed with error: %s"
#~ msgstr "Не вдалося перейменувати заголовок з: \"%s\" на \"%s\". Помилка: %s"

#~ msgid "Rename author from: \"%s\" to \"%s\" failed with error: %s"
#~ msgstr "Не вдалося перейменувати автора з: \"%s\" на \"%s\". Помилка: %s"

#~ msgid "File %s not found on Google Drive"
#~ msgstr "Файл %s не знайдено на Google Drive"

#~ msgid "Book path %s not found on Google Drive"
#~ msgstr "Шлях до книги %s не знайдено на Google Drive"

#~ msgid "Files are replaced"
#~ msgstr "Файли замінені"

#~ msgid "Server is stopped"
#~ msgstr "Сервер зупинено"

#~ msgid "Author list"
#~ msgstr "Автори"

#~ msgid "Update done"
#~ msgstr "Оновлення завершено"

#~ msgid "Published after %s"
#~ msgstr "Опубліковано після %s"

#~ msgid "An unknown error occured. Please try again later."
#~ msgstr "Невідома помилка. Будь-ласка, спробуйте пізніше."

#~ msgid "This username or email address is already in use."
#~ msgstr "Ім'я користувача або адреса ел. пошти вже використовується"

#~ msgid "Book successfully send to %(kindlemail)s"
#~ msgstr "Книга успішно відправлена на %(kindlemail)s"

#~ msgid "Please configure your kindle email address first..."
#~ msgstr "Будь-ласка, спочатку вкажіть ваш kindle email..."

#~ msgid "Found an existing account for this email address."
#~ msgstr "Знайден обліковий запис  для даної адреси email."

#~ msgid "Calibre-web configuration updated"
#~ msgstr "Конфігурація Calibre-web оновлена"

#~ msgid "Found an existing account for this email address or nickname."
#~ msgstr "Для вказаної адреси або імені знайдено існуючий обліковий запис."

#~ msgid "Mail settings updated"
#~ msgstr "Налаштування пошти змінено"

#~ msgid "Test E-Mail successfully send to %(kindlemail)s"
#~ msgstr "Тестове повідомлення успішно відправлено на адресу %(kindlemail)s"

#~ msgid "There was an error sending the Test E-Mail: %(res)s"
#~ msgstr "Помилка відправки тестового повідомлення: %(res)s"

#~ msgid "E-Mail settings updated"
#~ msgstr "Оновлено налаштування e-mail"

#~ msgid "Edit mail settings"
#~ msgstr "Змінити поштові налаштування"

#~ msgid "File extension \"%s\" is not allowed to be uploaded to this server"
#~ msgstr "Заборонене завантаження файлів з розширенням \"%s\""

#~ msgid "Failed to store file %s."
#~ msgstr "Не вдалося зберегти файл"

#~ msgid "Failed to create path %s (Permission denied)."
#~ msgstr "Помилка при створенні шляху %s (доступ відсутній)"

#~ msgid "Failed to store file %s (Permission denied)."
#~ msgstr "Помилка запису файлу %s (доступ відсутній)"

#~ msgid "Failed to delete file %s (Permission denied)."
#~ msgstr "Помилка видалення файлу %s (доступ відсутній)"

#~ msgid "Email"
#~ msgstr "Імейл"

#~ msgid "Passwd"
#~ msgstr "Змінити пароль"

#~ msgid "SMTP mail settings"
#~ msgstr "Параметри SMTP"

#~ msgid "Remote Login"
#~ msgstr "Віддалений логін"

#~ msgid "Current commit timestamp"
#~ msgstr "Поточна мітка передачі"

#~ msgid "Newest commit timestamp"
#~ msgstr "Найновіша мітка передачі"

#~ msgid "Restart Calibre-web"
#~ msgstr "Перезавантажити Calibre-web"

#~ msgid "Stop Calibre-web"
#~ msgstr "Зупинити Calibre-web"

#~ msgid "Do you really want to restart Calibre-web?"
#~ msgstr "Ви дійсно бажаєте перезавантажити Calibre-web?"

#~ msgid "Do you really want to stop Calibre-web?"
#~ msgstr "Ви дійсно бажаєте зупинити Calibre-web?"

#~ msgid "Are really you sure?"
#~ msgstr "Ви впевнені?"

#~ msgid "No Result! Please try anonther keyword."
#~ msgstr "Немає результатів. Будь ласка, спробуйте інше ключове слово"

#~ msgid "Calibre Web ebook catalog"
#~ msgstr "Каталог електронних книг Calibre Web"

#~ msgid "Choose a password"
#~ msgstr "Виберіть пароль"

#~ msgid "Email address"
#~ msgstr "Електронна пошта"

#~ msgid "Edit Shelf name"
#~ msgstr "Змінити ім'я книжкової полиці"

#~ msgid "caliBlur! Dark Theme (Beta)"
#~ msgstr "caliBlur! Темна тема (тестова версія)"

#~ msgid "File %(title)s"
#~ msgstr ""

#~ msgid "Show sorted books"
#~ msgstr "Показувати відсортовані книги"

#~ msgid "Public registration is not enabled"
#~ msgstr ""

#~ msgid "Newest Books"
#~ msgstr "Найновіші книги"

#~ msgid "Oldest Books"
#~ msgstr "Найстаріші книги"

#~ msgid "Books (A-Z)"
#~ msgstr "Книги (А-Я)"

#~ msgid "Books (Z-A)"
#~ msgstr "Книги (Я-А)"

#~ msgid "Ratings: %(serie)s"
#~ msgstr ""

#~ msgid "Sorted Books"
#~ msgstr "Відсортовані книги"

#~ msgid "Sort By"
#~ msgstr "Сортувати за"

#~ msgid "Newest"
#~ msgstr "Найновіші"

#~ msgid "Oldest"
#~ msgstr "Найстаріші"

#~ msgid "Ascending"
#~ msgstr "За зростанням"

#~ msgid "Descending"
#~ msgstr "За спаданням"
<|MERGE_RESOLUTION|>--- conflicted
+++ resolved
@@ -6,11 +6,7 @@
 msgstr ""
 "Project-Id-Version:  Calibre-web\n"
 "Report-Msgid-Bugs-To: https://github.com/janeczku/calibre-web\n"
-<<<<<<< HEAD
-"POT-Creation-Date: 2019-03-24 08:25+0100\n"
-=======
 "POT-Creation-Date: 2019-03-24 08:17+0100\n"
->>>>>>> e754ce31
 "PO-Revision-Date: 2017-04-30 00:47+0300\n"
 "Last-Translator: ABIS Team <biblio.if.abis@gmail.com>\n"
 "Language: uk\n"
@@ -21,357 +17,190 @@
 "Content-Transfer-Encoding: 8bit\n"
 "Generated-By: Babel 2.5.1\n"
 
-#: cps/about.py:76
-msgid "Statistics"
-msgstr "Статистика"
-
-#: cps/admin.py:97
-msgid "Server restarted, please reload page"
-msgstr "Сервер перезавантажено, будь-ласка, перезавантажте сторінку"
-
-#: cps/admin.py:100
-msgid "Performing shutdown of server, please close window"
-msgstr "Виконується зупинка серверу, будь-ласка, закрийте вікно"
-
-#: cps/admin.py:120 cps/updater.py:498
-msgid "Unknown"
-msgstr "Невідомий"
-
-#: cps/admin.py:139
-msgid "Admin page"
-msgstr "Сторінка адміністратора"
-
-#: cps/admin.py:206 cps/admin.py:484
-msgid "Calibre-Web configuration updated"
-msgstr ""
-
-#: cps/admin.py:220 cps/templates/admin.html:100
-msgid "UI Configuration"
-msgstr "Конфігурація інтерфейсу"
-
-#: cps/admin.py:293
-msgid "Import of optional Google Drive requirements missing"
-msgstr "Імпорт додаткових вимог Google Drive відсутній"
-
-#: cps/admin.py:296
-msgid "client_secrets.json is missing or not readable"
-msgstr "Неможливо зчитати client_secrets.json або він відсутній"
-
-#: cps/admin.py:301 cps/admin.py:330
-msgid "client_secrets.json is not configured for web application"
-msgstr "Неможливо зконфігурувати client_secrets.json для веб-додатку"
-
-#: cps/admin.py:333 cps/admin.py:359 cps/admin.py:371 cps/admin.py:396
-#: cps/admin.py:424 cps/admin.py:438 cps/admin.py:461 cps/admin.py:474
-#: cps/admin.py:492 cps/admin.py:499 cps/admin.py:514
-#: cps/templates/admin.html:99
-msgid "Basic Configuration"
-msgstr "Настройки сервера"
-
-#: cps/admin.py:356
-msgid "Keyfile location is not valid, please enter correct path"
-msgstr "Невідомий шлях до Keyfile. Будь-ласка введіть коректний"
-
-#: cps/admin.py:368
-msgid "Certfile location is not valid, please enter correct path"
-msgstr "Невідомий шлях до Certfile. Будь-ласка введіть коректний"
-
-#: cps/admin.py:393
-msgid "Please enter a LDAP provider and a DN"
-msgstr ""
-
-#: cps/admin.py:421
-msgid "Please enter Github oauth credentials"
-msgstr ""
-
-#: cps/admin.py:435
-msgid "Please enter Google oauth credentials"
-msgstr ""
-
-#: cps/admin.py:458
-msgid "Logfile location is not valid, please enter correct path"
-msgstr "Невідомий шлях до Logfile. Будь-ласка введіть коректний"
-
-#: cps/admin.py:496
-msgid "DB location is not valid, please enter correct path"
-msgstr "Невідомий шлях до БД. Будь-ласка введіть коректний"
-
-#: cps/admin.py:556 cps/web.py:1055
-msgid "Please fill out all fields!"
-msgstr "Будь-ласка, заповніть всі поля!"
-
-#: cps/admin.py:558 cps/admin.py:564 cps/admin.py:580
-#: cps/templates/admin.html:33
-msgid "Add new user"
-msgstr "Додати користувача"
-
-#: cps/admin.py:562 cps/web.py:1261
-msgid "E-mail is not from valid domain"
-msgstr ""
-
-#: cps/admin.py:570
-#, python-format
-msgid "User '%(user)s' created"
-msgstr "Користувач '%(user)s' додан"
-
-#: cps/admin.py:574
-msgid "Found an existing account for this e-mail address or nickname."
-msgstr ""
-
-#: cps/admin.py:605
-#, python-format
-msgid "Test e-mail successfully send to %(kindlemail)s"
-msgstr ""
-
-#: cps/admin.py:608
-#, python-format
-msgid "There was an error sending the Test e-mail: %(res)s"
-msgstr ""
-
-#: cps/admin.py:610 cps/web.py:1039
-msgid "Please configure your kindle e-mail address first..."
-msgstr ""
-
-#: cps/admin.py:612
-msgid "E-mail server settings updated"
-msgstr ""
-
-#: cps/admin.py:613
-msgid "Edit e-mail server settings"
-msgstr ""
-
-#: cps/admin.py:638
-#, python-format
-msgid "User '%(nick)s' deleted"
-msgstr "Користувача '%(nick)s' видалено"
-
-#: cps/admin.py:704
-#, python-format
-msgid "User '%(nick)s' updated"
-msgstr "Користувача '%(nick)s' оновлено"
-
-#: cps/admin.py:707
-msgid "An unknown error occured."
-msgstr "Сталась невідома помилка"
-
-#: cps/admin.py:710
-#, python-format
-msgid "Edit User %(nick)s"
-msgstr "Змінити користувача %(nick)s"
-
-#: cps/admin.py:726
-#, python-format
-msgid "Password for user %(user)s reset"
-msgstr ""
-
-#: cps/admin.py:729 cps/web.py:1080
-msgid "An unknown error occurred. Please try again later."
-msgstr ""
-
-#: cps/admin.py:748
-msgid "Requesting update package"
-msgstr "Перевірка оновлень"
-
-#: cps/admin.py:749
-msgid "Downloading update package"
-msgstr "Завантаження оновлень"
-
-#: cps/admin.py:750
-msgid "Unzipping update package"
-msgstr "Розпакування оновлення"
-
-#: cps/admin.py:751
-msgid "Replacing files"
-msgstr ""
-
-#: cps/admin.py:752
-msgid "Database connections are closed"
-msgstr "З'єднання з базою даних закрите"
-
-#: cps/admin.py:753
-msgid "Stopping server"
-msgstr ""
-
-#: cps/admin.py:754
-msgid "Update finished, please press okay and reload page"
-msgstr "Оновлення встановлені, натисніть ok і перезавантажте сторінку"
-
-#: cps/admin.py:755 cps/admin.py:756 cps/admin.py:757 cps/admin.py:758
-msgid "Update failed:"
-msgstr ""
-
-#: cps/admin.py:755 cps/updater.py:275 cps/updater.py:509 cps/updater.py:511
-msgid "HTTP Error"
-msgstr ""
-
-#: cps/admin.py:756 cps/updater.py:277 cps/updater.py:513
-msgid "Connection error"
-msgstr ""
-
-#: cps/admin.py:757 cps/updater.py:279 cps/updater.py:515
-msgid "Timeout while establishing connection"
-msgstr ""
-
-#: cps/admin.py:758 cps/updater.py:281 cps/updater.py:517
-msgid "General error"
-msgstr ""
-
-<<<<<<< HEAD
-#: cps/converter.py:31 cps/converter.py:48 cps/uploader.py:159
-#: cps/uploader.py:160 cps/uploader.py:164 cps/uploader.py:168
+#: cps/book_formats.py:152 cps/book_formats.py:153 cps/book_formats.py:157
+#: cps/book_formats.py:161 cps/converter.py:29 cps/converter.py:45
 msgid "not installed"
 msgstr "не встановлено"
 
-#: cps/converter.py:43 cps/converter.py:60
+#: cps/converter.py:40 cps/converter.py:56
 msgid "Excecution permissions missing"
 msgstr "Відсутній дозвіл на виконання"
 
-#: cps/converter.py:70
+#: cps/converter.py:66
 msgid "not configured"
 msgstr ""
 
-#: cps/editbooks.py:218 cps/editbooks.py:410
-msgid "Error opening eBook. File does not exist or file is not accessible"
-msgstr "Сталась помилка при відкриванні eBook. Файл не існує або відсутній доступ до нього"
-
-#: cps/editbooks.py:246
-msgid "edit metadata"
-msgstr "змінити метадані"
-
-#: cps/editbooks.py:325 cps/editbooks.py:572
-#, python-format
-msgid "File extension '%(ext)s' is not allowed to be uploaded to this server"
-msgstr ""
-
-#: cps/editbooks.py:329 cps/editbooks.py:576
-msgid "File to be uploaded must have an extension"
-msgstr "Завантажувальний файл повинен мати розширення"
-
-#: cps/editbooks.py:341 cps/editbooks.py:596
-#, python-format
-msgid "Failed to create path %(path)s (Permission denied)."
-msgstr ""
-
-#: cps/editbooks.py:346
-#, python-format
-msgid "Failed to store file %(file)s."
-=======
-#: cps/updater.py:270 cps/updater.py:501 cps/updater.py:503 cps/web.py:1188
-msgid "HTTP Error"
-msgstr ""
-
-#: cps/updater.py:272 cps/updater.py:505 cps/web.py:1189
-msgid "Connection error"
-msgstr ""
-
-#: cps/updater.py:274 cps/updater.py:507 cps/web.py:1190
-msgid "Timeout while establishing connection"
-msgstr ""
-
-#: cps/updater.py:276 cps/updater.py:509 cps/web.py:1191
-msgid "General error"
->>>>>>> e754ce31
-msgstr ""
-
-#: cps/editbooks.py:363
-#, python-format
-msgid "File format %(ext)s added to %(book)s"
-msgstr ""
-
-#: cps/editbooks.py:381
-#, python-format
-msgid "Failed to create path for cover %(path)s (Permission denied)."
-msgstr ""
-
-#: cps/editbooks.py:389
-msgid "Cover-file is not a valid image file"
-msgstr ""
-
-#: cps/editbooks.py:392
-#, python-format
-msgid "Failed to store cover-file %(cover)s."
-msgstr ""
-
-<<<<<<< HEAD
-#: cps/editbooks.py:422 cps/editbooks.py:431
-msgid "unknown"
-msgstr "невідомий"
-
-#: cps/editbooks.py:463
-msgid "Cover is not a jpg file, can't save"
-msgstr "Обкладинка не є .jpg файлом. Неможливо зберегти"
-
-#: cps/editbooks.py:511
-#, python-format
-msgid "%(langname)s is not a valid language"
-msgstr ""
-
-#: cps/editbooks.py:542
-msgid "Metadata successfully updated"
-msgstr ""
-
-#: cps/editbooks.py:551
-msgid "Error editing book, please check logfile for details"
-msgstr "Сталась помилка при редагуванні книги. Будь-ласка, перевірте лог-файл для деталей"
-
-#: cps/editbooks.py:601
-#, python-format
-msgid "Failed to store file %(file)s (Permission denied)."
-msgstr ""
-
-#: cps/editbooks.py:606
-#, python-format
-msgid "Failed to delete file %(file)s (Permission denied)."
-msgstr ""
-
-#: cps/editbooks.py:689
-#, python-format
-msgid "File %(file)s uploaded"
-msgstr ""
-
-#: cps/editbooks.py:718
-msgid "Source or destination format for conversion missing"
-msgstr ""
-
-#: cps/editbooks.py:728
-#, python-format
-msgid "Book successfully queued for converting to %(book_format)s"
-msgstr ""
-
-#: cps/editbooks.py:732
-#, python-format
-msgid "There was an error converting this book: %(res)s"
-msgstr ""
-
-#: cps/gdrive.py:56
-msgid "Google Drive setup not completed, try to deactivate and activate Google Drive again"
-msgstr ""
-
-#: cps/gdrive.py:101
-msgid "Callback domain is not verified, please follow steps to verify domain in google developer console"
-msgstr "Домен зворотнього зв'язку не підтверджено. Виконайте дії для підтвердження домену, будь-ласка"
+#: cps/helper.py:72
+#, python-format
+msgid "%(format)s format not found for book id: %(book)d"
+msgstr ""
 
 #: cps/helper.py:84
 #, python-format
-msgid "%(format)s format not found for book id: %(book)d"
-msgstr ""
-
-#: cps/helper.py:96
-#, python-format
 msgid "%(format)s not found on Google Drive: %(fn)s"
 msgstr ""
 
-#: cps/helper.py:103 cps/helper.py:211 cps/templates/detail.html:45
+#: cps/helper.py:91 cps/helper.py:199 cps/templates/detail.html:45
 #: cps/templates/detail.html:49
 msgid "Send to Kindle"
 msgstr "Відправити на Kindle"
 
-#: cps/helper.py:104 cps/helper.py:122 cps/helper.py:213
+#: cps/helper.py:92 cps/helper.py:110 cps/helper.py:201
 msgid "This e-mail has been sent via Calibre-Web."
 msgstr ""
 
-#: cps/helper.py:115
-=======
+#: cps/helper.py:103
+#, python-format
+msgid "%(format)s not found: %(fn)s"
+msgstr ""
+
+#: cps/helper.py:108
+msgid "Calibre-Web test e-mail"
+msgstr ""
+
+#: cps/helper.py:109
+msgid "Test e-mail"
+msgstr ""
+
+#: cps/helper.py:125
+msgid "Get Started with Calibre-Web"
+msgstr ""
+
+#: cps/helper.py:126
+#, python-format
+msgid "Registration e-mail for user: %(name)s"
+msgstr ""
+
+#: cps/helper.py:139 cps/helper.py:141 cps/helper.py:143 cps/helper.py:145
+#: cps/helper.py:151 cps/helper.py:153 cps/helper.py:155 cps/helper.py:157
+#, python-format
+msgid "Send %(format)s to Kindle"
+msgstr ""
+
+#: cps/helper.py:161 cps/helper.py:165
+#, python-format
+msgid "Convert %(orig)s to %(format)s and send to Kindle"
+msgstr ""
+
+#: cps/helper.py:200
+#, python-format
+msgid "E-mail: %(book)s"
+msgstr ""
+
+#: cps/helper.py:203
+msgid "The requested file could not be read. Maybe wrong permissions?"
+msgstr ""
+
+#: cps/helper.py:311
+#, python-format
+msgid "Rename title from: '%(src)s' to '%(dest)s' failed with error: %(error)s"
+msgstr ""
+
+#: cps/helper.py:321
+#, python-format
+msgid "Rename author from: '%(src)s' to '%(dest)s' failed with error: %(error)s"
+msgstr ""
+
+#: cps/helper.py:335
+#, python-format
+msgid "Rename file in path '%(src)s' to '%(dest)s' failed with error: %(error)s"
+msgstr ""
+
+#: cps/helper.py:361 cps/helper.py:371 cps/helper.py:379
+#, python-format
+msgid "File %(file)s not found on Google Drive"
+msgstr ""
+
+#: cps/helper.py:400
+#, python-format
+msgid "Book path %(path)s not found on Google Drive"
+msgstr ""
+
+#: cps/helper.py:508
+msgid "Error excecuting UnRar"
+msgstr ""
+
+#: cps/helper.py:510
+msgid "Unrar binary file not found"
+msgstr ""
+
+#: cps/helper.py:541
+msgid "Waiting"
+msgstr ""
+
+#: cps/helper.py:543
+msgid "Failed"
+msgstr ""
+
+#: cps/helper.py:545
+msgid "Started"
+msgstr ""
+
+#: cps/helper.py:547
+msgid "Finished"
+msgstr ""
+
+#: cps/helper.py:549
+msgid "Unknown Status"
+msgstr ""
+
+#: cps/helper.py:554
+msgid "E-mail: "
+msgstr ""
+
+#: cps/helper.py:556 cps/helper.py:560
+msgid "Convert: "
+msgstr ""
+
+#: cps/helper.py:558
+msgid "Upload: "
+msgstr ""
+
+#: cps/helper.py:562
+msgid "Unknown Task: "
+msgstr ""
+
+#: cps/updater.py:251 cps/updater.py:410 cps/updater.py:423
+msgid "Unexpected data while reading update information"
+msgstr ""
+
+#: cps/updater.py:258 cps/updater.py:416
+msgid "No update available. You already have the latest version installed"
+msgstr ""
+
+#: cps/updater.py:270 cps/updater.py:501 cps/updater.py:503 cps/web.py:1188
+msgid "HTTP Error"
+msgstr ""
+
+#: cps/updater.py:272 cps/updater.py:505 cps/web.py:1189
+msgid "Connection error"
+msgstr ""
+
+#: cps/updater.py:274 cps/updater.py:507 cps/web.py:1190
+msgid "Timeout while establishing connection"
+msgstr ""
+
+#: cps/updater.py:276 cps/updater.py:509 cps/web.py:1191
+msgid "General error"
+msgstr ""
+
+#: cps/updater.py:283 cps/updater.py:341 cps/updater.py:468
+msgid "A new update is available. Click on the button below to update to the latest version."
+msgstr ""
+
+#: cps/updater.py:335
+msgid "Could not fetch update information"
+msgstr ""
+
+#: cps/updater.py:403
+msgid "No release information available"
+msgstr ""
+
+#: cps/updater.py:449 cps/updater.py:458
+#, python-format
+msgid "A new update is available. Click on the button below to update to version: %(version)s"
+msgstr ""
+
 #: cps/updater.py:491 cps/web.py:2775
 msgid "Unknown"
 msgstr "Невідомий"
@@ -449,66 +278,10 @@
 msgstr ""
 
 #: cps/web.py:1385
->>>>>>> e754ce31
-#, python-format
-msgid "%(format)s not found: %(fn)s"
-msgstr ""
-
-<<<<<<< HEAD
-#: cps/helper.py:120
-msgid "Calibre-Web test e-mail"
-msgstr ""
-
-#: cps/helper.py:121
-msgid "Test e-mail"
-msgstr ""
-
-#: cps/helper.py:137
-msgid "Get Started with Calibre-Web"
-msgstr ""
-
-#: cps/helper.py:138
-#, python-format
-msgid "Registration e-mail for user: %(name)s"
-msgstr ""
-
-#: cps/helper.py:151 cps/helper.py:153 cps/helper.py:155 cps/helper.py:157
-#: cps/helper.py:163 cps/helper.py:165 cps/helper.py:167 cps/helper.py:169
-#, python-format
-msgid "Send %(format)s to Kindle"
-msgstr ""
-
-#: cps/helper.py:173 cps/helper.py:177
-#, python-format
-msgid "Convert %(orig)s to %(format)s and send to Kindle"
-msgstr ""
-
-#: cps/helper.py:212
-#, python-format
-msgid "E-mail: %(book)s"
-msgstr ""
-
-#: cps/helper.py:215
-msgid "The requested file could not be read. Maybe wrong permissions?"
-msgstr ""
-
-#: cps/helper.py:323
-#, python-format
-msgid "Rename title from: '%(src)s' to '%(dest)s' failed with error: %(error)s"
-msgstr ""
-
-#: cps/helper.py:333
-#, python-format
-msgid "Rename author from: '%(src)s' to '%(dest)s' failed with error: %(error)s"
-msgstr ""
-
-#: cps/helper.py:347
-#, python-format
-msgid "Rename file in path '%(src)s' to '%(dest)s' failed with error: %(error)s"
-msgstr ""
-
-#: cps/helper.py:373 cps/helper.py:383 cps/helper.py:391
-=======
+#, python-format
+msgid "Publisher: %(name)s"
+msgstr ""
+
 #: cps/templates/index.xml:83 cps/web.py:1417
 msgid "Series list"
 msgstr "Список серій"
@@ -569,93 +342,15 @@
 msgstr "Опубліковано до"
 
 #: cps/web.py:1960
->>>>>>> e754ce31
-#, python-format
-msgid "File %(file)s not found on Google Drive"
-msgstr ""
-
-<<<<<<< HEAD
-#: cps/helper.py:412
-=======
+#, python-format
+msgid "Rating <= %(rating)s"
+msgstr ""
+
 #: cps/web.py:1962
->>>>>>> e754ce31
-#, python-format
-msgid "Book path %(path)s not found on Google Drive"
-msgstr ""
-
-<<<<<<< HEAD
-#: cps/helper.py:520
-msgid "Error excecuting UnRar"
-msgstr ""
-
-#: cps/helper.py:522
-msgid "Unrar binary file not found"
-msgstr ""
-
-#: cps/helper.py:553
-msgid "Waiting"
-msgstr ""
-
-#: cps/helper.py:555
-msgid "Failed"
-msgstr ""
-
-#: cps/helper.py:557
-msgid "Started"
-msgstr ""
-
-#: cps/helper.py:559
-msgid "Finished"
-msgstr ""
-
-#: cps/helper.py:561
-msgid "Unknown Status"
-msgstr ""
-
-#: cps/helper.py:566
-msgid "E-mail: "
-msgstr ""
-
-#: cps/helper.py:568 cps/helper.py:572
-msgid "Convert: "
-msgstr ""
-
-#: cps/helper.py:570
-msgid "Upload: "
-msgstr ""
-
-#: cps/helper.py:574
-msgid "Unknown Task: "
-msgstr ""
-
-#: cps/oauth_bb.py:87
-#, python-format
-msgid "Register with %s, "
-msgstr ""
-
-#: cps/oauth_bb.py:145
-msgid "Failed to log in with GitHub."
-msgstr ""
-
-#: cps/oauth_bb.py:150
-msgid "Failed to fetch user info from GitHub."
-msgstr ""
-
-#: cps/oauth_bb.py:161
-msgid "Failed to log in with Google."
-msgstr ""
-
-#: cps/oauth_bb.py:166
-msgid "Failed to fetch user info from Google."
-msgstr ""
-
-#: cps/oauth_bb.py:265
-#, python-format
-msgid "Unlink to %(oauth)s success."
-msgstr ""
-
-#: cps/oauth_bb.py:269
-=======
+#, python-format
+msgid "Rating >= %(rating)s"
+msgstr ""
+
 #: cps/web.py:2023 cps/web.py:2032
 msgid "search"
 msgstr "пошук"
@@ -729,35 +424,15 @@
 msgstr "Будь-ласка, спочатку сконфігуруйте параметри SMTP"
 
 #: cps/web.py:2392
->>>>>>> e754ce31
-#, python-format
-msgid "Unlink to %(oauth)s failed."
-msgstr ""
-
-<<<<<<< HEAD
-#: cps/oauth_bb.py:272
-=======
+#, python-format
+msgid "Book successfully queued for sending to %(kindlemail)s"
+msgstr ""
+
 #: cps/web.py:2396
->>>>>>> e754ce31
-#, python-format
-msgid "Not linked to %(oauth)s."
-msgstr ""
-
-<<<<<<< HEAD
-#: cps/oauth_bb.py:300
-msgid "GitHub Oauth error, please retry later."
-msgstr ""
-
-#: cps/oauth_bb.py:319
-msgid "Google Oauth error, please retry later."
-msgstr ""
-
-#: cps/shelf.py:40 cps/shelf.py:92
-msgid "Invalid shelf specified"
-msgstr ""
-
-#: cps/shelf.py:47
-=======
+#, python-format
+msgid "There was an error sending this book: %(res)s"
+msgstr "Помилка при відправці книги: %(res)s"
+
 #: cps/web.py:2398 cps/web.py:3203
 msgid "Please configure your kindle e-mail address first..."
 msgstr ""
@@ -767,128 +442,68 @@
 msgstr ""
 
 #: cps/web.py:2416
->>>>>>> e754ce31
 #, python-format
 msgid "Sorry you are not allowed to add a book to the the shelf: %(shelfname)s"
 msgstr ""
 
-<<<<<<< HEAD
-#: cps/shelf.py:55
-msgid "You are not allowed to edit public shelves"
-msgstr ""
-
-#: cps/shelf.py:64
-=======
 #: cps/web.py:2424
 msgid "You are not allowed to edit public shelves"
 msgstr ""
 
 #: cps/web.py:2433
->>>>>>> e754ce31
 #, python-format
 msgid "Book is already part of the shelf: %(shelfname)s"
 msgstr ""
 
-<<<<<<< HEAD
-#: cps/shelf.py:78
-=======
 #: cps/web.py:2447
->>>>>>> e754ce31
 #, python-format
 msgid "Book has been added to shelf: %(sname)s"
 msgstr "Книга додана на книжкову полицю: %(sname)s"
 
-<<<<<<< HEAD
-#: cps/shelf.py:97
-=======
 #: cps/web.py:2466
->>>>>>> e754ce31
 #, python-format
 msgid "You are not allowed to add a book to the the shelf: %(name)s"
 msgstr ""
 
-<<<<<<< HEAD
-#: cps/shelf.py:102
-msgid "User is not allowed to edit public shelves"
-msgstr ""
-
-#: cps/shelf.py:120
-=======
 #: cps/web.py:2471
 msgid "User is not allowed to edit public shelves"
 msgstr ""
 
 #: cps/web.py:2489
->>>>>>> e754ce31
 #, python-format
 msgid "Books are already part of the shelf: %(name)s"
 msgstr ""
 
-<<<<<<< HEAD
-#: cps/shelf.py:134
-=======
 #: cps/web.py:2503
->>>>>>> e754ce31
 #, python-format
 msgid "Books have been added to shelf: %(sname)s"
 msgstr ""
 
-<<<<<<< HEAD
-#: cps/shelf.py:136
-=======
 #: cps/web.py:2505
->>>>>>> e754ce31
 #, python-format
 msgid "Could not add books to shelf: %(sname)s"
 msgstr ""
 
-<<<<<<< HEAD
-#: cps/shelf.py:173
-=======
 #: cps/web.py:2542
->>>>>>> e754ce31
 #, python-format
 msgid "Book has been removed from shelf: %(sname)s"
 msgstr "Книга видалена з книжкової полиці: %(sname)s"
 
-<<<<<<< HEAD
-#: cps/shelf.py:179
-=======
 #: cps/web.py:2548
->>>>>>> e754ce31
 #, python-format
 msgid "Sorry you are not allowed to remove a book from this shelf: %(sname)s"
 msgstr "Вибачте, але у вас немає дозволу для видалення книги з цієї полиці"
 
-<<<<<<< HEAD
-#: cps/shelf.py:200 cps/shelf.py:224
-=======
 #: cps/web.py:2569 cps/web.py:2593
->>>>>>> e754ce31
 #, python-format
 msgid "A shelf with the name '%(title)s' already exists."
 msgstr "Книжкова полиця з назвою '%(title)s' уже существует."
 
-<<<<<<< HEAD
-#: cps/shelf.py:205
-=======
 #: cps/web.py:2574
->>>>>>> e754ce31
 #, python-format
 msgid "Shelf %(title)s created"
 msgstr "Створена книжкова полиця %(title)s"
 
-<<<<<<< HEAD
-#: cps/shelf.py:207 cps/shelf.py:235
-msgid "There was an error"
-msgstr "Сталась помилка"
-
-#: cps/shelf.py:208 cps/shelf.py:210
-msgid "create a shelf"
-msgstr "створити книжкову полицю"
-
-#: cps/shelf.py:233
-=======
 #: cps/web.py:2576 cps/web.py:2604
 msgid "There was an error"
 msgstr "Сталась помилка"
@@ -898,217 +513,33 @@
 msgstr "створити книжкову полицю"
 
 #: cps/web.py:2602
->>>>>>> e754ce31
 #, python-format
 msgid "Shelf %(title)s changed"
 msgstr "Книжкова полиця %(title)s змінена"
 
-<<<<<<< HEAD
-#: cps/shelf.py:236 cps/shelf.py:238
-msgid "Edit a shelf"
-msgstr "Змінити книжкову полицю"
-
-#: cps/shelf.py:259
-=======
 #: cps/web.py:2605 cps/web.py:2607
 msgid "Edit a shelf"
 msgstr "Змінити книжкову полицю"
 
 #: cps/web.py:2628
->>>>>>> e754ce31
 #, python-format
 msgid "successfully deleted shelf %(name)s"
 msgstr "Книжкова полиця %(name)s видалена"
 
-<<<<<<< HEAD
-#: cps/shelf.py:289
-=======
 #: cps/web.py:2655
->>>>>>> e754ce31
 #, python-format
 msgid "Shelf: '%(name)s'"
 msgstr "Книжкова полиця: '%(name)s'"
 
-<<<<<<< HEAD
-#: cps/shelf.py:292
-msgid "Error opening shelf. Shelf does not exist or is not accessible"
-msgstr "Помилка при відкриванні полиці. Полиця не існує або до неї відсутній доступ"
-
-#: cps/shelf.py:324
-=======
 #: cps/web.py:2658
 msgid "Error opening shelf. Shelf does not exist or is not accessible"
 msgstr "Помилка при відкриванні полиці. Полиця не існує або до неї відсутній доступ"
 
 #: cps/web.py:2689
->>>>>>> e754ce31
 #, python-format
 msgid "Change order of Shelf: '%(name)s'"
 msgstr "Змінити розташування книжкової полиці '%(name)s'"
 
-<<<<<<< HEAD
-#: cps/ub.py:107
-msgid "Recently Added"
-msgstr "Останні додані"
-
-#: cps/ub.py:109
-msgid "Show recent books"
-msgstr "Показувати останні книги"
-
-#: cps/templates/index.xml:17 cps/ub.py:110
-msgid "Hot Books"
-msgstr "Популярні книги"
-
-#: cps/ub.py:111
-msgid "Show hot books"
-msgstr "Показувати популярні книги"
-
-#: cps/templates/index.xml:24 cps/ub.py:114
-msgid "Best rated Books"
-msgstr "Книги з найкращим рейтингом"
-
-#: cps/ub.py:116
-msgid "Show best rated books"
-msgstr "Показувати книги з найвищим рейтингом"
-
-#: cps/templates/index.xml:46 cps/templates/index.xml:50 cps/ub.py:117
-#: cps/web.py:975
-msgid "Read Books"
-msgstr "Прочитані книги"
-
-#: cps/ub.py:119
-msgid "Show read and unread"
-msgstr "Показувати прочитані та непрочитані книги"
-
-#: cps/templates/index.xml:53 cps/templates/index.xml:57 cps/ub.py:121
-#: cps/web.py:979
-msgid "Unread Books"
-msgstr "Непрочитані книги"
-
-#: cps/ub.py:123
-msgid "Show unread"
-msgstr ""
-
-#: cps/ub.py:124
-msgid "Discover"
-msgstr "Огляд"
-
-#: cps/ub.py:126
-msgid "Show random books"
-msgstr "Показувати випадкові книги"
-
-#: cps/ub.py:127
-msgid "Categories"
-msgstr "Категорії"
-
-#: cps/ub.py:129
-msgid "Show category selection"
-msgstr "Показувати вибір категорії"
-
-#: cps/templates/book_edit.html:75 cps/templates/search_form.html:53
-#: cps/ub.py:130
-msgid "Series"
-msgstr "Серії"
-
-#: cps/ub.py:132
-msgid "Show series selection"
-msgstr "Показувати вибір серії"
-
-#: cps/templates/index.xml:61 cps/ub.py:133
-msgid "Authors"
-msgstr "Автори"
-
-#: cps/ub.py:135
-msgid "Show author selection"
-msgstr "Показувати вибір автора"
-
-#: cps/templates/index.xml:68 cps/ub.py:137
-msgid "Publishers"
-msgstr ""
-
-#: cps/ub.py:139
-msgid "Show publisher selection"
-msgstr ""
-
-#: cps/templates/search_form.html:74 cps/ub.py:140
-msgid "Languages"
-msgstr "Мови"
-
-#: cps/ub.py:143
-msgid "Show language selection"
-msgstr "Показувати вибір мови"
-
-#: cps/ub.py:144
-msgid "Ratings"
-msgstr ""
-
-#: cps/ub.py:146
-msgid "Show ratings selection"
-msgstr ""
-
-#: cps/ub.py:147
-msgid "File formats"
-msgstr ""
-
-#: cps/ub.py:149
-msgid "Show file formats selection"
-msgstr ""
-
-#: cps/updater.py:255 cps/updater.py:417 cps/updater.py:430
-msgid "Unexpected data while reading update information"
-msgstr ""
-
-#: cps/updater.py:262 cps/updater.py:423
-msgid "No update available. You already have the latest version installed"
-msgstr ""
-
-#: cps/updater.py:288 cps/updater.py:347 cps/updater.py:475
-msgid "A new update is available. Click on the button below to update to the latest version."
-msgstr ""
-
-#: cps/updater.py:341
-msgid "Could not fetch update information"
-msgstr ""
-
-#: cps/updater.py:410
-msgid "No release information available"
-msgstr ""
-
-#: cps/updater.py:456 cps/updater.py:465
-#, python-format
-msgid "A new update is available. Click on the button below to update to version: %(version)s"
-msgstr ""
-
-#: cps/web.py:464
-msgid "Recently Added Books"
-msgstr "Нещодавно додані книги"
-
-#: cps/web.py:491
-msgid "Best rated books"
-msgstr "Книги з найкращим рейтингом"
-
-#: cps/templates/index.xml:38 cps/web.py:499
-msgid "Random Books"
-msgstr "Випадковий список книг"
-
-#: cps/web.py:513
-msgid "Books"
-msgstr ""
-
-#: cps/web.py:540
-msgid "Hot Books (most downloaded)"
-msgstr "Популярні книги (найбільш завантажувані)"
-
-#: cps/web.py:568 cps/web.py:1306 cps/web.py:1409
-msgid "Error opening eBook. File does not exist or file is not accessible:"
-msgstr "Неможливо відкрити книгу. Файл не існує або немає доступу."
-
-#: cps/web.py:599
-msgid "Publisher list"
-msgstr ""
-
-#: cps/web.py:614
-=======
 #: cps/web.py:2718 cps/web.py:3156
 msgid "E-mail is not from valid domain"
 msgstr ""
@@ -1186,40 +617,15 @@
 msgstr ""
 
 #: cps/web.py:3198
->>>>>>> e754ce31
-#, python-format
-msgid "Publisher: %(name)s"
-msgstr ""
-
-<<<<<<< HEAD
-#: cps/templates/index.xml:82 cps/web.py:630
-msgid "Series list"
-msgstr "Список серій"
-
-#: cps/web.py:644
-=======
+#, python-format
+msgid "Test e-mail successfully send to %(kindlemail)s"
+msgstr ""
+
 #: cps/web.py:3201
->>>>>>> e754ce31
-#, python-format
-msgid "Series: %(serie)s"
-msgstr "Серії: %(serie)s"
-
-#: cps/web.py:658
-msgid "Ratings list"
-msgstr ""
-
-<<<<<<< HEAD
-#: cps/web.py:672
-#, python-format
-msgid "Rating: %(rating)s stars"
-msgstr ""
-
-#: cps/web.py:685
-msgid "File formats list"
-msgstr ""
-
-#: cps/web.py:699
-=======
+#, python-format
+msgid "There was an error sending the Test e-mail: %(res)s"
+msgstr ""
+
 #: cps/web.py:3205
 msgid "E-mail server settings updated"
 msgstr ""
@@ -1229,56 +635,24 @@
 msgstr ""
 
 #: cps/web.py:3231
->>>>>>> e754ce31
-#, python-format
-msgid "File format: %(format)s"
-msgstr ""
-
-#: cps/web.py:727
-msgid "Available languages"
-msgstr "Доступні мови"
-
-<<<<<<< HEAD
-#: cps/web.py:747
-=======
+#, python-format
+msgid "User '%(nick)s' deleted"
+msgstr "Користувача '%(nick)s' видалено"
+
 #: cps/web.py:3344
->>>>>>> e754ce31
-#, python-format
-msgid "Language: %(name)s"
-msgstr "Мова: %(name)s"
-
-<<<<<<< HEAD
-#: cps/templates/index.xml:75 cps/web.py:761
-msgid "Category list"
-msgstr "Список категорій"
-
-#: cps/web.py:776
-=======
+#, python-format
+msgid "User '%(nick)s' updated"
+msgstr "Користувача '%(nick)s' оновлено"
+
 #: cps/web.py:3347
 msgid "An unknown error occured."
 msgstr "Сталась невідома помилка"
 
 #: cps/web.py:3349
->>>>>>> e754ce31
-#, python-format
-msgid "Category: %(name)s"
-msgstr "Категорія: %(name)s"
-
-<<<<<<< HEAD
-#: cps/templates/layout.html:73 cps/web.py:787
-msgid "Tasks"
-msgstr ""
-
-#: cps/web.py:851
-msgid "Published after "
-msgstr ""
-
-#: cps/web.py:858
-msgid "Published before "
-msgstr "Опубліковано до"
-
-#: cps/web.py:872
-=======
+#, python-format
+msgid "Edit User %(nick)s"
+msgstr "Змінити користувача %(nick)s"
+
 #: cps/web.py:3366
 #, python-format
 msgid "Password for user %(user)s reset"
@@ -1302,71 +676,30 @@
 msgstr "Завантажувальний файл повинен мати розширення"
 
 #: cps/web.py:3517 cps/web.py:3769
->>>>>>> e754ce31
-#, python-format
-msgid "Rating <= %(rating)s"
-msgstr ""
-
-<<<<<<< HEAD
-#: cps/web.py:874
-=======
+#, python-format
+msgid "Failed to create path %(path)s (Permission denied)."
+msgstr ""
+
 #: cps/web.py:3522
->>>>>>> e754ce31
-#, python-format
-msgid "Rating >= %(rating)s"
-msgstr ""
-
-<<<<<<< HEAD
-#: cps/web.py:935 cps/web.py:944
-msgid "search"
-msgstr "пошук"
-
-#: cps/web.py:1028
-msgid "Please configure the SMTP mail settings first..."
-msgstr "Будь-ласка, спочатку сконфігуруйте параметри SMTP"
-
-#: cps/web.py:1033
-=======
+#, python-format
+msgid "Failed to store file %(file)s."
+msgstr ""
+
 #: cps/web.py:3539
 #, python-format
 msgid "File format %(ext)s added to %(book)s"
 msgstr ""
 
 #: cps/web.py:3557
->>>>>>> e754ce31
-#, python-format
-msgid "Book successfully queued for sending to %(kindlemail)s"
-msgstr ""
-
-<<<<<<< HEAD
-#: cps/web.py:1037
-=======
+#, python-format
+msgid "Failed to create path for cover %(path)s (Permission denied)."
+msgstr ""
+
 #: cps/web.py:3565
->>>>>>> e754ce31
-#, python-format
-msgid "There was an error sending this book: %(res)s"
-msgstr "Помилка при відправці книги: %(res)s"
-
-<<<<<<< HEAD
-#: cps/web.py:1056 cps/web.py:1081 cps/web.py:1086 cps/web.py:1091
-#: cps/web.py:1095
-msgid "register"
-msgstr "зареєструватись"
-
-#: cps/web.py:1083
-msgid "Your e-mail is not allowed to register"
-msgstr ""
-
-#: cps/web.py:1087
-msgid "Confirmation e-mail was send to your e-mail account."
-msgstr ""
-
-#: cps/web.py:1090
-msgid "This username or e-mail address is already in use."
-msgstr ""
-
-#: cps/web.py:1113 cps/web.py:1125
-=======
+#, python-format
+msgid "Failed to store cover-file %(cover)s."
+msgstr ""
+
 #: cps/web.py:3568
 msgid "Cover-file is not a valid image file"
 msgstr ""
@@ -1380,38 +713,10 @@
 msgstr "Обкладинка не є .jpg файлом. Неможливо зберегти"
 
 #: cps/web.py:3687
->>>>>>> e754ce31
-#, python-format
-msgid "You are now logged in as: '%(nickname)s'"
-msgstr ""
-
-<<<<<<< HEAD
-#: cps/web.py:1118 cps/web.py:1130
-msgid "Wrong Username or Password"
-msgstr "Помилка в імені користувача або паролі"
-
-#: cps/web.py:1121
-msgid "Could not login. LDAP server down, please contact your administrator"
-msgstr ""
-
-#: cps/web.py:1136 cps/web.py:1158
-msgid "login"
-msgstr "увійти"
-
-#: cps/web.py:1170 cps/web.py:1201
-msgid "Token not found"
-msgstr "Токен не знайдено"
-
-#: cps/web.py:1178 cps/web.py:1209
-msgid "Token has expired"
-msgstr "Час дії токено вичерпано"
-
-#: cps/web.py:1186
-msgid "Success! Please return to your device"
-msgstr "Вдалося! Будь-ласка, поверніться до вашого пристрою"
-
-#: cps/web.py:1222
-=======
+#, python-format
+msgid "%(langname)s is not a valid language"
+msgstr ""
+
 #: cps/web.py:3718
 msgid "Metadata successfully updated"
 msgstr ""
@@ -1426,34 +731,15 @@
 msgstr ""
 
 #: cps/web.py:3778
->>>>>>> e754ce31
-#, python-format
-msgid "you are now logged in as: '%(nickname)s'"
-msgstr "Ви увійшли як користувач: '%(nickname)s'"
-
-<<<<<<< HEAD
-#: cps/web.py:1263 cps/web.py:1290 cps/web.py:1294
-=======
+#, python-format
+msgid "Failed to delete file %(file)s (Permission denied)."
+msgstr ""
+
 #: cps/web.py:3861
->>>>>>> e754ce31
-#, python-format
-msgid "%(name)s's profile"
-msgstr "Профіль %(name)s"
-
-<<<<<<< HEAD
-#: cps/web.py:1287
-msgid "Found an existing account for this e-mail address."
-msgstr ""
-
-#: cps/web.py:1292
-msgid "Profile updated"
-msgstr "Профіль оновлено"
-
-#: cps/web.py:1316 cps/web.py:1318 cps/web.py:1320 cps/web.py:1324
-#: cps/web.py:1328 cps/web.py:1332 cps/web.py:1344
-msgid "Read a Book"
-msgstr "Читати книгу"
-=======
+#, python-format
+msgid "File %(title)s"
+msgstr ""
+
 #: cps/web.py:3890
 msgid "Source or destination format for conversion missing"
 msgstr ""
@@ -1467,14 +753,13 @@
 #, python-format
 msgid "There was an error converting this book: %(res)s"
 msgstr ""
->>>>>>> e754ce31
-
-#: cps/worker.py:308
+
+#: cps/worker.py:305
 #, python-format
 msgid "Ebook-converter failed: %(error)s"
 msgstr ""
 
-#: cps/worker.py:319
+#: cps/worker.py:316
 #, python-format
 msgid "Kindlegen failed with Error %(error)s. Message: %(message)s"
 msgstr "Kindlegen відхилено з помилкою %(error)s. Повідомлення: %(message)s "
@@ -1504,8 +789,7 @@
 msgstr "Адмін"
 
 #: cps/templates/admin.html:14 cps/templates/detail.html:22
-#: cps/templates/detail.html:31 cps/templates/shelf.html:6
-#: cps/templates/shelfdown.html:62
+#: cps/templates/detail.html:31
 msgid "Download"
 msgstr "Завантажити"
 
@@ -1626,17 +910,17 @@
 msgstr ""
 
 #: cps/templates/admin.html:150 cps/templates/admin.html:164
-#: cps/templates/admin.html:184 cps/templates/shelf.html:76
+#: cps/templates/admin.html:184 cps/templates/shelf.html:73
 msgid "Ok"
 msgstr "Ok"
 
 #: cps/templates/admin.html:151 cps/templates/admin.html:165
 #: cps/templates/book_edit.html:178 cps/templates/book_edit.html:200
-#: cps/templates/config_edit.html:281 cps/templates/config_view_edit.html:141
-#: cps/templates/email_edit.html:40 cps/templates/email_edit.html:74
-#: cps/templates/layout.html:28 cps/templates/shelf.html:77
+#: cps/templates/config_edit.html:226 cps/templates/config_view_edit.html:179
+#: cps/templates/email_edit.html:40 cps/templates/email_edit.html:75
+#: cps/templates/layout.html:28 cps/templates/shelf.html:74
 #: cps/templates/shelf_edit.html:19 cps/templates/shelf_order.html:12
-#: cps/templates/user_edit.html:128
+#: cps/templates/user_edit.html:149
 msgid "Back"
 msgstr "Назад"
 
@@ -1656,19 +940,14 @@
 msgid "In Library"
 msgstr "У бібліотеці"
 
-#: cps/templates/author.html:34 cps/templates/list.html:9
-#: cps/templates/search.html:41
-msgid "All"
-msgstr ""
-
-#: cps/templates/author.html:62 cps/templates/author.html:109
-#: cps/templates/discover.html:27 cps/templates/index.html:30
-#: cps/templates/index.html:97 cps/templates/search.html:67
-#: cps/templates/shelf.html:40
+#: cps/templates/author.html:50 cps/templates/author.html:97
+#: cps/templates/discover.html:28 cps/templates/index.html:31
+#: cps/templates/index.html:86 cps/templates/search.html:55
+#: cps/templates/shelf.html:37
 msgid "reduce"
 msgstr ""
 
-#: cps/templates/author.html:93
+#: cps/templates/author.html:81
 msgid "More by"
 msgstr "Більше за"
 
@@ -1681,7 +960,7 @@
 msgstr ""
 
 #: cps/templates/book_edit.html:22 cps/templates/book_edit.html:199
-#: cps/templates/email_edit.html:73
+#: cps/templates/email_edit.html:73 cps/templates/email_edit.html:74
 msgid "Delete"
 msgstr "Видалити"
 
@@ -1723,6 +1002,11 @@
 msgid "Tags"
 msgstr "Теги"
 
+#: cps/templates/book_edit.html:75 cps/templates/layout.html:159
+#: cps/templates/search_form.html:53
+msgid "Series"
+msgstr "Серії"
+
 #: cps/templates/book_edit.html:79
 msgid "Series id"
 msgstr "Серія"
@@ -1739,12 +1023,12 @@
 msgid "Upload Cover from local drive"
 msgstr ""
 
-#: cps/templates/book_edit.html:96 cps/templates/detail.html:172
+#: cps/templates/book_edit.html:96 cps/templates/detail.html:148
 msgid "Publishing date"
 msgstr "Опубліковано"
 
 #: cps/templates/book_edit.html:103 cps/templates/book_edit.html:261
-#: cps/templates/book_edit.html:278 cps/templates/detail.html:163
+#: cps/templates/book_edit.html:278 cps/templates/detail.html:139
 #: cps/templates/search_form.html:14
 msgid "Publisher"
 msgstr "Видавець"
@@ -1773,10 +1057,10 @@
 msgid "Get metadata"
 msgstr "Отримати метадані"
 
-#: cps/templates/book_edit.html:177 cps/templates/config_edit.html:279
-#: cps/templates/config_view_edit.html:140 cps/templates/login.html:20
+#: cps/templates/book_edit.html:177 cps/templates/config_edit.html:224
+#: cps/templates/config_view_edit.html:178 cps/templates/login.html:20
 #: cps/templates/search_form.html:150 cps/templates/shelf_edit.html:17
-#: cps/templates/user_edit.html:126
+#: cps/templates/user_edit.html:147
 msgid "Submit"
 msgstr "Зберегти"
 
@@ -1812,8 +1096,8 @@
 msgid "Loading..."
 msgstr "Завантаження..."
 
-#: cps/templates/book_edit.html:239 cps/templates/layout.html:187
-#: cps/templates/layout.html:219
+#: cps/templates/book_edit.html:239 cps/templates/layout.html:226
+#: cps/templates/layout.html:258
 msgid "Close"
 msgstr "Закрити"
 
@@ -1953,87 +1237,35 @@
 msgid "Goodreads API Secret"
 msgstr ""
 
-#: cps/templates/config_edit.html:181
-msgid "Login type"
-msgstr ""
-
-#: cps/templates/config_edit.html:183
-msgid "Use standard Authentication"
-msgstr ""
-
-#: cps/templates/config_edit.html:185
-msgid "Use LDAP Authentication"
-msgstr ""
-
-#: cps/templates/config_edit.html:188
-msgid "Use GitHub OAuth"
-msgstr ""
-
-#: cps/templates/config_edit.html:189
-msgid "Use Google OAuth"
-msgstr ""
-
-#: cps/templates/config_edit.html:196
-msgid "LDAP Provider URL"
-msgstr ""
-
-#: cps/templates/config_edit.html:200
-msgid "LDAP Distinguished Name (DN)"
-msgstr ""
-
-#: cps/templates/config_edit.html:208
-msgid "Obtain GitHub OAuth Credential"
-msgstr ""
-
-#: cps/templates/config_edit.html:211
-msgid "GitHub OAuth Client Id"
-msgstr ""
-
-#: cps/templates/config_edit.html:215
-msgid "GitHub OAuth Client Secret"
-msgstr ""
-
-#: cps/templates/config_edit.html:221
-msgid "Obtain Google OAuth Credential"
-msgstr ""
-
-#: cps/templates/config_edit.html:224
-msgid "Google OAuth Client Id"
-msgstr ""
-
-#: cps/templates/config_edit.html:228
-msgid "Google OAuth Client Secret"
-msgstr ""
-
-#: cps/templates/config_edit.html:242
+#: cps/templates/config_edit.html:187
 msgid "External binaries"
 msgstr ""
 
-#: cps/templates/config_edit.html:250
+#: cps/templates/config_edit.html:195
 msgid "No converter"
 msgstr ""
 
-#: cps/templates/config_edit.html:252
+#: cps/templates/config_edit.html:197
 msgid "Use Kindlegen"
 msgstr ""
 
-#: cps/templates/config_edit.html:254
+#: cps/templates/config_edit.html:199
 msgid "Use calibre's ebook converter"
 msgstr ""
 
-#: cps/templates/config_edit.html:258
+#: cps/templates/config_edit.html:203
 msgid "E-Book converter settings"
 msgstr ""
 
-#: cps/templates/config_edit.html:262
+#: cps/templates/config_edit.html:207
 msgid "Path to convertertool"
 msgstr ""
 
-#: cps/templates/config_edit.html:268
+#: cps/templates/config_edit.html:213
 msgid "Location of Unrar binary"
 msgstr ""
 
-#: cps/templates/config_edit.html:284 cps/templates/layout.html:84
+#: cps/templates/config_edit.html:229 cps/templates/layout.html:84
 #: cps/templates/login.html:4
 msgid "Login"
 msgstr "Ім'я користувача"
@@ -2042,7 +1274,8 @@
 msgid "View Configuration"
 msgstr "Переглянути налаштування"
 
-#: cps/templates/config_view_edit.html:19 cps/templates/shelf_edit.html:7
+#: cps/templates/config_view_edit.html:19 cps/templates/layout.html:135
+#: cps/templates/layout.html:136 cps/templates/shelf_edit.html:7
 msgid "Title"
 msgstr "Заголовок"
 
@@ -2086,31 +1319,31 @@
 msgid "Default settings for new users"
 msgstr "Налаштування по замовчуванню для нових користувачів"
 
-#: cps/templates/config_view_edit.html:81 cps/templates/user_edit.html:83
+#: cps/templates/config_view_edit.html:81 cps/templates/user_edit.html:104
 msgid "Admin user"
 msgstr "Керування сервером"
 
-#: cps/templates/config_view_edit.html:85 cps/templates/user_edit.html:92
+#: cps/templates/config_view_edit.html:85 cps/templates/user_edit.html:113
 msgid "Allow Downloads"
 msgstr "Дозволити завантажувати з сервера"
 
-#: cps/templates/config_view_edit.html:89 cps/templates/user_edit.html:96
+#: cps/templates/config_view_edit.html:89 cps/templates/user_edit.html:117
 msgid "Allow Uploads"
 msgstr "Дозволити завантаження на сервер"
 
-#: cps/templates/config_view_edit.html:93 cps/templates/user_edit.html:100
+#: cps/templates/config_view_edit.html:93 cps/templates/user_edit.html:121
 msgid "Allow Edit"
 msgstr "Дозволити редагування книг"
 
-#: cps/templates/config_view_edit.html:97 cps/templates/user_edit.html:104
+#: cps/templates/config_view_edit.html:97 cps/templates/user_edit.html:125
 msgid "Allow Delete books"
 msgstr "Дозволити видалення книг"
 
-#: cps/templates/config_view_edit.html:101 cps/templates/user_edit.html:109
+#: cps/templates/config_view_edit.html:101 cps/templates/user_edit.html:130
 msgid "Allow Changing Password"
 msgstr "Дозволити зміну пароля"
 
-#: cps/templates/config_view_edit.html:105 cps/templates/user_edit.html:113
+#: cps/templates/config_view_edit.html:105 cps/templates/user_edit.html:134
 msgid "Allow Editing Public Shelfs"
 msgstr "Дозволити редагування публічних книжкових полиць"
 
@@ -2118,11 +1351,55 @@
 msgid "Default visibilities for new users"
 msgstr "Можливості за замовчуванням для нових користувачів"
 
-#: cps/templates/config_view_edit.html:129 cps/templates/user_edit.html:75
+#: cps/templates/config_view_edit.html:123 cps/templates/user_edit.html:50
+msgid "Show random books"
+msgstr "Показувати випадкові книги"
+
+#: cps/templates/config_view_edit.html:127 cps/templates/user_edit.html:54
+msgid "Show recent books"
+msgstr "Показувати останні книги"
+
+#: cps/templates/config_view_edit.html:131 cps/templates/user_edit.html:58
+msgid "Show sorted books"
+msgstr "Показувати відсортовані книги"
+
+#: cps/templates/config_view_edit.html:135 cps/templates/user_edit.html:62
+msgid "Show hot books"
+msgstr "Показувати популярні книги"
+
+#: cps/templates/config_view_edit.html:139 cps/templates/user_edit.html:66
+msgid "Show best rated books"
+msgstr "Показувати книги з найвищим рейтингом"
+
+#: cps/templates/config_view_edit.html:143 cps/templates/user_edit.html:70
+msgid "Show language selection"
+msgstr "Показувати вибір мови"
+
+#: cps/templates/config_view_edit.html:147 cps/templates/user_edit.html:74
+msgid "Show series selection"
+msgstr "Показувати вибір серії"
+
+#: cps/templates/config_view_edit.html:151 cps/templates/user_edit.html:78
+msgid "Show category selection"
+msgstr "Показувати вибір категорії"
+
+#: cps/templates/config_view_edit.html:155 cps/templates/user_edit.html:82
+msgid "Show author selection"
+msgstr "Показувати вибір автора"
+
+#: cps/templates/config_view_edit.html:159 cps/templates/user_edit.html:86
+msgid "Show publisher selection"
+msgstr ""
+
+#: cps/templates/config_view_edit.html:163 cps/templates/user_edit.html:91
+msgid "Show read and unread"
+msgstr "Показувати прочитані та непрочитані книги"
+
+#: cps/templates/config_view_edit.html:167 cps/templates/user_edit.html:96
 msgid "Show random books in detail view"
 msgstr "Показувати випадкові книги при перегляді деталей"
 
-#: cps/templates/config_view_edit.html:133 cps/templates/user_edit.html:88
+#: cps/templates/config_view_edit.html:171 cps/templates/user_edit.html:109
 msgid "Show mature content"
 msgstr ""
 
@@ -2130,43 +1407,39 @@
 msgid "Read in browser"
 msgstr "Відкрити в браузері"
 
-#: cps/templates/detail.html:77
-msgid "Listen in browser"
-msgstr ""
-
-#: cps/templates/detail.html:124
+#: cps/templates/detail.html:100
 msgid "Book"
 msgstr "Книга"
 
-#: cps/templates/detail.html:124
+#: cps/templates/detail.html:100
 msgid "of"
 msgstr "з"
 
-#: cps/templates/detail.html:130
+#: cps/templates/detail.html:106
 msgid "language"
 msgstr "Мова"
 
-#: cps/templates/detail.html:209
+#: cps/templates/detail.html:185
 msgid "Mark As Unread"
 msgstr ""
 
-#: cps/templates/detail.html:209
+#: cps/templates/detail.html:185
 msgid "Mark As Read"
 msgstr ""
 
-#: cps/templates/detail.html:210
+#: cps/templates/detail.html:186
 msgid "Read"
 msgstr "Прочитано"
 
-#: cps/templates/detail.html:220 cps/templates/listenmp3.html:56
+#: cps/templates/detail.html:196
 msgid "Description:"
 msgstr "Опис:"
 
-#: cps/templates/detail.html:233 cps/templates/search.html:14
+#: cps/templates/detail.html:209 cps/templates/search.html:14
 msgid "Add to shelf"
 msgstr "Додати на книжкову полицю"
 
-#: cps/templates/detail.html:295
+#: cps/templates/detail.html:271
 msgid "Edit metadata"
 msgstr "Редагувати метадані"
 
@@ -2226,12 +1499,12 @@
 msgid "Do you really want to delete this domain rule?"
 msgstr ""
 
-#: cps/templates/feed.xml:21 cps/templates/layout.html:171
+#: cps/templates/feed.xml:21 cps/templates/layout.html:210
 msgid "Next"
 msgstr "Далі"
 
-#: cps/templates/feed.xml:33 cps/templates/layout.html:44
-#: cps/templates/layout.html:45
+#: cps/templates/feed.xml:33 cps/templates/index.xml:11
+#: cps/templates/layout.html:44 cps/templates/layout.html:45
 msgid "Search"
 msgstr "Пошук"
 
@@ -2243,63 +1516,75 @@
 msgid "Discover (Random Books)"
 msgstr "Огляд (випадкові книги)"
 
-#: cps/templates/index.html:69
-msgid "Group by series"
-msgstr ""
-
 #: cps/templates/index.xml:6
 msgid "Start"
 msgstr "Старт"
 
-#: cps/templates/index.xml:21
+#: cps/templates/index.xml:18 cps/templates/layout.html:141
+msgid "Hot Books"
+msgstr "Популярні книги"
+
+#: cps/templates/index.xml:22
 msgid "Popular publications from this catalog based on Downloads."
 msgstr "Популярні книги в цьому каталозі, на основі кількості завантажень"
 
-#: cps/templates/index.xml:28
+#: cps/templates/index.xml:25 cps/templates/layout.html:144
+msgid "Best rated Books"
+msgstr "Книги з найкращим рейтингом"
+
+#: cps/templates/index.xml:29
 msgid "Popular publications from this catalog based on Rating."
 msgstr "Популярні книги з цього каталогу на основі рейтингу"
 
-#: cps/templates/index.xml:31
+#: cps/templates/index.xml:32
 msgid "New Books"
 msgstr "Нові книги"
 
-#: cps/templates/index.xml:35
+#: cps/templates/index.xml:36
 msgid "The latest Books"
 msgstr "Останні книги"
 
-#: cps/templates/index.xml:42
+#: cps/templates/index.xml:43
 msgid "Show Random Books"
 msgstr "Показувати випадкові книги"
 
-#: cps/templates/index.xml:65
+#: cps/templates/index.xml:62 cps/templates/layout.html:162
+msgid "Authors"
+msgstr "Автори"
+
+#: cps/templates/index.xml:66
 msgid "Books ordered by Author"
 msgstr "Книги відсортовані за автором"
 
-#: cps/templates/index.xml:72
+#: cps/templates/index.xml:69 cps/templates/layout.html:165
+msgid "Publishers"
+msgstr ""
+
+#: cps/templates/index.xml:73
 msgid "Books ordered by publisher"
 msgstr ""
 
-#: cps/templates/index.xml:79
+#: cps/templates/index.xml:80
 msgid "Books ordered by category"
 msgstr "Книги відсортовані за категоріями"
 
-#: cps/templates/index.xml:86
+#: cps/templates/index.xml:87
 msgid "Books ordered by series"
 msgstr "Книги відсортовані за серією"
 
-#: cps/templates/index.xml:89 cps/templates/layout.html:132
+#: cps/templates/index.xml:90 cps/templates/layout.html:171
 msgid "Public Shelves"
 msgstr "Загальні книжкові полиці"
 
-#: cps/templates/index.xml:93
+#: cps/templates/index.xml:94
 msgid "Books organized in public shelfs, visible to everyone"
 msgstr "Книги, організовані на публічних полицях, видимі всім"
 
-#: cps/templates/index.xml:97 cps/templates/layout.html:136
+#: cps/templates/index.xml:98 cps/templates/layout.html:175
 msgid "Your Shelves"
 msgstr "Ваші книжкові полиці"
 
-#: cps/templates/index.xml:101
+#: cps/templates/index.xml:102
 msgid "User's own shelfs, only visible to the current user himself"
 msgstr "Власні полиці користувача, видимі тільки поточному користувачеві"
 
@@ -2332,7 +1617,7 @@
 msgid "Register"
 msgstr "Зареєструватись"
 
-#: cps/templates/layout.html:111 cps/templates/layout.html:218
+#: cps/templates/layout.html:111 cps/templates/layout.html:257
 msgid "Uploading..."
 msgstr "Завантаження..."
 
@@ -2344,27 +1629,68 @@
 msgid "Browse"
 msgstr "Перегляд"
 
-#: cps/templates/layout.html:141
+#: cps/templates/layout.html:124
+msgid "Recently Added"
+msgstr "Останні додані"
+
+#: cps/templates/layout.html:129
+msgid "Sorted Books"
+msgstr "Відсортовані книги"
+
+#: cps/templates/layout.html:133 cps/templates/layout.html:134
+#: cps/templates/layout.html:135 cps/templates/layout.html:136
+msgid "Sort By"
+msgstr "Сортувати за"
+
+#: cps/templates/layout.html:133
+msgid "Newest"
+msgstr "Найновіші"
+
+#: cps/templates/layout.html:134
+msgid "Oldest"
+msgstr "Найстаріші"
+
+#: cps/templates/layout.html:135
+msgid "Ascending"
+msgstr "За зростанням"
+
+#: cps/templates/layout.html:136
+msgid "Descending"
+msgstr "За спаданням"
+
+#: cps/templates/layout.html:153
+msgid "Discover"
+msgstr "Огляд"
+
+#: cps/templates/layout.html:156
+msgid "Categories"
+msgstr "Категорії"
+
+#: cps/templates/layout.html:168 cps/templates/search_form.html:74
+msgid "Languages"
+msgstr "Мови"
+
+#: cps/templates/layout.html:180
 msgid "Create a Shelf"
 msgstr "Створити книжкову полицю"
 
-#: cps/templates/layout.html:142 cps/templates/stats.html:3
+#: cps/templates/layout.html:181 cps/templates/stats.html:3
 msgid "About"
 msgstr "Про програму"
 
-#: cps/templates/layout.html:156
+#: cps/templates/layout.html:195
 msgid "Previous"
 msgstr "Попередній перегляд"
 
-#: cps/templates/layout.html:183
+#: cps/templates/layout.html:222
 msgid "Book Details"
 msgstr "Деталі"
 
-#: cps/templates/layout.html:217
+#: cps/templates/layout.html:256
 msgid "Upload done, processing, please wait..."
 msgstr ""
 
-#: cps/templates/layout.html:220
+#: cps/templates/layout.html:259
 msgid "Error"
 msgstr ""
 
@@ -2558,23 +1884,23 @@
 msgid "Rating less than"
 msgstr ""
 
-#: cps/templates/shelf.html:10
+#: cps/templates/shelf.html:7
 msgid "Delete this Shelf"
 msgstr "Видалити цю книжкову полицю"
 
-#: cps/templates/shelf.html:11
+#: cps/templates/shelf.html:8
 msgid "Edit Shelf"
 msgstr ""
 
-#: cps/templates/shelf.html:12 cps/templates/shelf_order.html:11
+#: cps/templates/shelf.html:9 cps/templates/shelf_order.html:11
 msgid "Change order"
 msgstr "Змінити порядок"
 
-#: cps/templates/shelf.html:71
+#: cps/templates/shelf.html:68
 msgid "Do you really want to delete the shelf?"
 msgstr "Ви справді хочете видалити книжкову полицю?"
 
-#: cps/templates/shelf.html:74
+#: cps/templates/shelf.html:71
 msgid "Shelf will be lost for everybody and forever!"
 msgstr "Книжкова полиця буде остаточно видалена для всіх"
 
@@ -2662,31 +1988,19 @@
 msgid "Kindle E-Mail"
 msgstr "Електронний адрес Kindle"
 
-#: cps/templates/user_edit.html:40
+#: cps/templates/user_edit.html:39
 msgid "Show books with language"
 msgstr "Показувати книги на мовах"
 
-#: cps/templates/user_edit.html:42
+#: cps/templates/user_edit.html:41
 msgid "Show all"
 msgstr "Показати всі"
 
-#: cps/templates/user_edit.html:52
-msgid "OAuth Settings"
-msgstr ""
-
-#: cps/templates/user_edit.html:54
-msgid "Link"
-msgstr ""
-
-#: cps/templates/user_edit.html:56
-msgid "Unlink"
-msgstr ""
-
-#: cps/templates/user_edit.html:120
+#: cps/templates/user_edit.html:141
 msgid "Delete this user"
 msgstr "Видалити цього користувача"
 
-#: cps/templates/user_edit.html:135
+#: cps/templates/user_edit.html:156
 msgid "Recent Downloads"
 msgstr "Нещодавно переглянуті"
 
@@ -2839,45 +2153,3 @@
 
 #~ msgid "caliBlur! Dark Theme (Beta)"
 #~ msgstr "caliBlur! Темна тема (тестова версія)"
-
-#~ msgid "File %(title)s"
-#~ msgstr ""
-
-#~ msgid "Show sorted books"
-#~ msgstr "Показувати відсортовані книги"
-
-#~ msgid "Public registration is not enabled"
-#~ msgstr ""
-
-#~ msgid "Newest Books"
-#~ msgstr "Найновіші книги"
-
-#~ msgid "Oldest Books"
-#~ msgstr "Найстаріші книги"
-
-#~ msgid "Books (A-Z)"
-#~ msgstr "Книги (А-Я)"
-
-#~ msgid "Books (Z-A)"
-#~ msgstr "Книги (Я-А)"
-
-#~ msgid "Ratings: %(serie)s"
-#~ msgstr ""
-
-#~ msgid "Sorted Books"
-#~ msgstr "Відсортовані книги"
-
-#~ msgid "Sort By"
-#~ msgstr "Сортувати за"
-
-#~ msgid "Newest"
-#~ msgstr "Найновіші"
-
-#~ msgid "Oldest"
-#~ msgstr "Найстаріші"
-
-#~ msgid "Ascending"
-#~ msgstr "За зростанням"
-
-#~ msgid "Descending"
-#~ msgstr "За спаданням"
